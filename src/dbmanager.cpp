/*
 * STIGQter - STIG fun with Qt
 *
 * Copyright © 2018–2020 Jon Hood, http://www.hoodsecurity.com/
 *
 * This program is free software: you can redistribute it and/or modify
 * it under the terms of the GNU General Public License as published by
 * the Free Software Foundation, either version 3 of the License, or
 * (at your option) any later version.
 *
 * This program is distributed in the hope that it will be useful,
 * but WITHOUT ANY WARRANTY; without even the implied warranty of
 * MERCHANTABILITY or FITNESS FOR A PARTICULAR PURPOSE.  See the
 * GNU General Public License for more details.
 *
 * You should have received a copy of the GNU General Public License
 * along with this program.  If not, see <http://www.gnu.org/licenses/>.
 */

#include "dbmanager.h"
#include "cklcheck.h"
#include "common.h"

#include <cstdlib>
#include <QCryptographicHash>
#include <QFile>
#include <QSqlQuery>
#include <QSqlError>
#include <QThread>
#include <QSqlField>
#include <QSqlDriver>
#include <QStandardPaths>
#include <QFileInfo>
#include <QDir>
#include <QCoreApplication>

/**
 * @class DbManager
 * @brief DbManager::DbManager represents the data layer for the
 * application.
 *
 * Each instance of the @a DbManager uses a thread-specific
 * connection to the SQLite database. Before executing queries, each
 * function checks the connection to the database by checking if the
 * current thread currently has a connection. If it does, the
 * thread's connection is reused. If not, a new, parallel connection
 * is established.
 *
 * Upon successful connection to the database, the version of the
 * database is checked to make sure that it is the latest version.
 *
 * The Semantic Versioning 2.0.0 system is utilized with the database
 * version being the main driver. While in beta (0.1.x), database
 * consistency is not kept. This means that databases built using
 * version 0.1.0_beta of STIGQter are incompatible with 0.1.1_beta.
 * Once released, the database will automatically be upgraded for
 * each new STIGQter revision (for major releases). For example, a
 * database built with STIGQter 1.0.0 would be compatible with
 * STIGQter 1.5.3. However, a database built with STIGQter 1.5.3 may
 * have features unsupported by STIGQter 1.0.0. The constructor for
 * the DbManager handles the automatic detection and upgrade of the
 * database.
 */

/**
 * @brief DbManager::DbManager
 *
 * Default constructor.
 */
DbManager::DbManager() : DbManager(QString::number(reinterpret_cast<quint64>(QThread::currentThreadId()))) { }

/**
 * @overload DbManager::DbManager()
 * @brief DbManager::DbManager
 * @param connectionName
 *
 * Overloaded constructor with current thread's connection already
 * provided. If running from a standalone directory, STIGQter.db can
 * be present locally. If there is not a local STIGQter.db, the
 * application directory for the user is used.
 */
DbManager::DbManager(const QString& connectionName) : DbManager(
                                                          QFile::exists(QCoreApplication::applicationDirPath() + "/STIGQter.db") ?
                                                              (QCoreApplication::applicationDirPath() + "/STIGQter.db") :
                                                              QStandardPaths::writableLocation(QStandardPaths::AppDataLocation) + "/STIGQter.db",
                                                          connectionName) { }


/**
 * @overload DbManager::DbManager()
 * @brief DbManager::DbManager
 * @param path
 * @param connectionName
 *
 * Overloaded constructor with path to SQLite DB and current thread's
 * connection already provided.
 */
DbManager::DbManager(const QString& path, const QString& connectionName) :
    _dbPath(path),
    _delayCommit(false),
    _logLevel(-1)
{
    QSqlDatabase db = QSqlDatabase::database(connectionName);

    if (!db.isValid())
    {
        bool initialize = false;

        QFileInfo fi(path);
        if (!fi.absoluteDir().exists())
        {
            fi.absoluteDir().mkpath(QStringLiteral("."));
        }

        //check if database file exists or create it
        if (!QFile::exists(path))
            initialize = true;

        db = QSqlDatabase::addDatabase(QStringLiteral("QSQLITE"), connectionName);
        db.setDatabaseName(path);

        if (initialize)
            UpdateDatabaseFromVersion(0);

        int version = GetVariable(QStringLiteral("version")).toInt();
        UpdateDatabaseFromVersion(version);
    }

    if (!db.open())
    {
        Warning(QStringLiteral("Unable to Open DB"), "Unable to open DB " + path);
    }
}

/**
 * @brief DbManager::DbManager
 * @param db
 *
 * Copy Constructor
 */
DbManager::DbManager(const DbManager &db)
{
    *this = db;
}

/**
 * @brief DbManager::DbManager
 * @param orig
 *
 * Move Constructor
 */
DbManager::DbManager(DbManager &&orig) noexcept :
    _dbPath(std::move(orig._dbPath)),
    _delayCommit(std::move(orig._delayCommit)),
    _logLevel(orig._logLevel)
{
}

/**
 * @brief DbManager::~DbManager
 *
 * The destructor verifies that all changes have been written to the
 * database. The connection remains open for multithreaded processing.
 */
DbManager::~DbManager()
{
    if (_delayCommit)
    {
        QSqlDatabase db;
        if (CheckDatabase(db))
        {
            db.commit();
        }
    }
}

/**
 * @brief DbManager::operator =
 * @param right
 * @return this
 *
 * Copy Operator
 */
DbManager &DbManager::operator=(const DbManager &right)
{
    if (this != &right)
    {
        _delayCommit = right._delayCommit;
        _dbPath = right._dbPath;
        _logLevel = right._logLevel;
    }
    return *this;
}

/**
 * @brief DbManager::operator =
 * @param orig
 * @return
 *
 * Move Operator
 */
DbManager &DbManager::operator=(DbManager &&orig) noexcept
{
    if (this != &orig)
    {
        _delayCommit = std::move(orig._delayCommit);
        _dbPath = std::move(orig._dbPath);
        _logLevel = orig._logLevel;
    }
    return *this;
}

/**
 * @brief DbManager::DelayCommit
 * @param delay
 *
 * When engaging in a large quantity of writes, the data may be
 * buffered in memory without committing the changes to the database
 * temporarily by setting @a delay to @c true. Setting @a delay to
 * @c false or destructing the database connection will commit the
 * changes that have been buffered.
 *
 * Developers should be cautious: buffered changes may not show up in
 * parallel threads or in threads that are executing and need the
 * data that have not yet been committed.
 */
void DbManager::DelayCommit(bool delay)
{
    if (delay)
    {
        QSqlDatabase db;
        if (CheckDatabase(db))
        {
            QSqlQuery q(db);
            q.prepare(QStringLiteral("PRAGMA journal_mode = OFF"));
            q.exec();
            q.prepare(QStringLiteral("PRAGMA synchronous = OFF"));
            q.exec();
        }
    }
    else
    {
        QSqlDatabase db;
        if (CheckDatabase(db))
        {
            QSqlQuery q(db);
            q.prepare(QStringLiteral("PRAGMA journal_mode = ON"));
            q.exec();
            q.prepare(QStringLiteral("PRAGMA synchronous = ON"));
            q.exec();
            db.commit();
        }
    }
    _delayCommit = delay;
}

/**
 * @brief DbManager::AddAsset
 * @param asset
 * @return @c True when the @a Asset is added to the database,
 * @c false when the @a Asset is already part of the database or has
 * not been added.
 *
 * To add a new @a Asset to the database, a new @a Asset instance is
 * created in code and sent to this function. If the @a Asset has the
 * default @a id (or an @a id less than or equal to 0), it is assumed
 * to not be part of the database and is committed. On commit, the
 * provided @a Asset's @a id is set to the newly inserted record's
 * @a id.
 *
 * @a Assets must be uniquely named. A single Asset can have multiple
 * @a STIGs that are performed against it. A single computing node
 * usually qualifies as an @a Asset, and the individual components it
 * contains (the OS, applications, custom devices) have @a STIGs that
 * correspond to them. The hierarchy is
 * @a Asset → @a STIG → @a STIGCheck.
 *
 * Example: A single desktop computer will often have the following
 * @a STIGs: Windows 10, Internet Explorer, Microsoft Office (and its
 * subcomponents), FireFox, JRE, and Adobe.
 */
bool DbManager::AddAsset(Asset &asset)
{
    QSqlDatabase db;
    bool ret = false;
    if (CheckDatabase(db))
    {
        QSqlQuery q(db);

        //check if Asset exists in the database
        q.prepare(QStringLiteral("SELECT count(*) FROM Asset WHERE hostName = :hostName"));
        q.bindValue(QStringLiteral(":hostName"), asset.hostName);
        q.exec();
        if (q.next() && q.value(0).toInt() > 0)
        {
            Warning(QStringLiteral("Asset Already Exists"), "The Asset " + PrintAsset(asset) + " already exists in the database.");
            return false;
        }
        q.prepare(QStringLiteral("INSERT INTO Asset (`assetType`, `hostName`, `hostIP`, `hostMAC`, `hostFQDN`, `techArea`, `targetKey`, `webOrDatabase`, `webDBSite`, `webDBInstance`) VALUES(:assetType, :hostName, :hostIP, :hostMAC, :hostFQDN, :techArea, :targetKey, :webOrDatabase, :webDBSite, :webDBInstance)"));
        q.bindValue(QStringLiteral(":assetType"), asset.assetType);
        q.bindValue(QStringLiteral(":hostName"), asset.hostName);
        q.bindValue(QStringLiteral(":hostIP"), asset.hostIP);
        q.bindValue(QStringLiteral(":hostMAC"), asset.hostMAC);
        q.bindValue(QStringLiteral(":hostFQDN"), asset.hostFQDN);
        q.bindValue(QStringLiteral(":techArea"), asset.techArea);
        q.bindValue(QStringLiteral(":targetKey"), asset.targetKey);
        q.bindValue(QStringLiteral(":webOrDatabase"), asset.webOrDB);
        q.bindValue(QStringLiteral(":webDBSite"), asset.webDbSite);
        q.bindValue(QStringLiteral(":webDBInstance"), asset.webDbInstance);
        ret = q.exec();
        db.commit();
        asset.id = q.lastInsertId().toInt();
        Log(6, QStringLiteral("AddAsset"), q);
    }
    return ret;
}

/**
 * @brief DbManager::AddCCI
 * @param cci
 * @return @c True when the @a CCI is added to the database,
 * @c false when the @a CCI is already part of the database or has
 * not been added.
 *
 * To add a new @a CCI to the database, a new @a CCI instance is
 * created in code and sent to this function. If the @a CCI has the
 * default @a id (or an @a id less than or equal to 0), it is assumed
 * to not be part of the database and is committed. On commit, the
 * provided @a CCI's @a id is set to the newly inserted record's
 * @a id.
 */
bool DbManager::AddCCI(CCI &cci)
{
    QSqlDatabase db;
    bool ret = false;
    if (CheckDatabase(db))
    {
        QSqlQuery q(db);

        //check if CCI already exists in the DB
        q.prepare(QStringLiteral("SELECT count(*) FROM CCI WHERE cci = :cci"));
        q.bindValue(QStringLiteral(":cci"), cci.cci);
        q.exec();
        if (q.next() && q.value(0).toInt() > 0)
        {
            Warning(QStringLiteral("CCI Already Exists"), "The CCI " + PrintCCI(cci) + " already exists in the database.", true);
            return ret;
        }

        q.prepare(QStringLiteral("INSERT INTO CCI (ControlId, cci, definition) VALUES(:ControlId, :CCI, :definition)"));
        q.bindValue(QStringLiteral(":ControlId"), cci.controlId);
        q.bindValue(QStringLiteral(":CCI"), cci.cci);
        q.bindValue(QStringLiteral(":definition"), cci.definition);
        ret = q.exec();
        if (!_delayCommit)
        {
            db.commit();
            cci.id = q.lastInsertId().toInt();
        }
        Log(6, QStringLiteral("AddCCI"), q);
    }
    return ret;
}

/**
 * @brief DbManager::AddControl
 * @param control
 * @param title
 * @param description
 * @return @c True when the @a Control is added to the database,
 * @c false when the @a Control is already part of the database or
 * has not been added.
 *
 * When providing controls formatted as FAMILY-NUMBER (ENHANCEMENT),
 * this function parses the Family, Control Number, and Enhancement
 * Number out of the string before adding it to the database. This is
 * useful when receiving new @a Controls formatted in human-readable
 * format from an external data source.
 */
bool DbManager::AddControl(const QString &control, const QString &title, const QString &description)
{
    bool ret = false;

    QString tmpControl(control.trimmed());
    if (tmpControl.length() < 4)
    {
        //control length can't store the family and a control number.
        Warning(QStringLiteral("Control Does Not Exist"), "Received bad control, \"" + control + "\".", true);
    }
    else
    {
        //see if there are spaces
        int tmpIndex = tmpControl.indexOf(' ');
        if (tmpIndex > 0)
        {
            //see if there's a second space
            tmpIndex = tmpControl.indexOf(' ', tmpIndex+1);
            if (tmpIndex > 0)
            {
                tmpControl = tmpControl.left(tmpIndex+1).trimmed();
            }
        }

        QString family(tmpControl.left(2));
        tmpControl = tmpControl.right(tmpControl.length()-3);
        QString enhancement = QString();
        if (tmpControl.contains('('))
        {
            //Attempt to parse the parenthesised portion of the control as an enhancement
            int tmpIndex2 = tmpControl.indexOf('(');
            enhancement = tmpControl.right(tmpControl.length() - tmpIndex2 - 1);
            enhancement = enhancement.left(enhancement.length() - 1);
            tmpControl = tmpControl.left(tmpControl.indexOf('('));
            //if it's not an integral, remove the enhancement
            if (enhancement.toInt() == 0)
                enhancement = QString();
        }

        //The family should already be in the database.
        Family f = GetFamily(family);

        if (f.id >= 0)
        {
            QSqlDatabase db;
            if (CheckDatabase(db))
            {
                QSqlQuery q(db);
                q.prepare(QStringLiteral("INSERT INTO Control (FamilyId, number, enhancement, title, description) VALUES(:FamilyId, :number, :enhancement, :title, :description)"));
                q.bindValue(QStringLiteral(":FamilyId"), f.id);
                q.bindValue(QStringLiteral(":number"), tmpControl.toInt());
                q.bindValue(QStringLiteral(":enhancement"), enhancement.isEmpty() ? QVariant(QVariant::Int) : enhancement.toInt());
                q.bindValue(QStringLiteral(":title"), title);
                q.bindValue(QStringLiteral(":description"), description);
                ret = q.exec();
                if (!_delayCommit)
                    db.commit();
                Log(6, QStringLiteral("AddControl"), q);
            }
        }
        else
        {
            //Family was not found in the database.
            Warning(QStringLiteral("Family Does Not Exist"), "The Family " + family + " does not exist in the database.");
        }
    }

    return ret;
}

/**
 * @brief DbManager::AddFamily
 * @param acronym
 * @param description
 * @return @c True when the @a Family is added to the database,
 * @c false when the @a Family is already part of the database or
 * has not been added.
 *
 * When parsing @a Families, the standard Acronym (which becomes
 * incorporated into the @a Control's human-readable presentation)
 * corresponds to a particular @a Family. The NIST 800-53rev4
 * @a Families are (obtained from
 * @l {https://nvd.nist.gov/800-53/Rev4} {NIST}.):
 * @list
 * @li AC - Access Control
 * @li AU - Audit and Accountability
 * @li AT - Awareness and Training
 * @li CM - Configuration Management
 * @li CP - Contingency Planning
 * @li IA - Identification and Authentication
 * @li IR - Incident Response
 * @li MA - Maintenance
 * @li MP - Media Protection
 * @li PS - Personnel Security
 * @li PE - Physical and Environmental Protection
 * @li PL - Planning
 * @li PM - Program Management
 * @li RA - Risk Assessment
 * @li CA - Security Assessment and Authorization
 * @li SC - System and Communications Protection
 * @li SI - System and Information Integrity
 * @li SA - System and Services Acquisition
 * @endlist
 */
bool DbManager::AddFamily(const QString &acronym, const QString &description)
{
    QSqlDatabase db;
    bool ret = false;
    if (CheckDatabase(db))
    {
        QSqlQuery q(db);
        q.prepare(QStringLiteral("INSERT INTO Family (Acronym, Description) VALUES(:acronym, :description)"));
        q.bindValue(QStringLiteral(":acronym"), acronym);
        q.bindValue(QStringLiteral(":description"), Sanitize(description));
        ret = q.exec();
        if (!_delayCommit)
            db.commit();
        Log(6, QStringLiteral("AddFamily"), q);
    }
    return ret;
}

/**
 * @brief DbManager::AddSTIG
 * @param stig
 * @param checks
 * @param supplements
 * @param stigExists
 * @return @c True when the @a STIG, its @a STIGChecks, and its
 * @a Supplements are added to the database, @c false when the any
 * part of the data have not been added.
 *
 * When @a stigExists is @c true, the @a STIGChecks are added to the
 * existing @a STIG already in the database. Otherwise, if the
 * @a STIG already exists, the @a STIGChecks are not added.
 */
bool DbManager::AddSTIG(STIG &stig, const QVector<STIGCheck> &checks, const QVector<Supplement> &supplements, bool stigExists)
{
    QSqlDatabase db;
    bool ret = false;
    bool stigCheckRet = true; //turns "false" if a check fails to be added

    if (CheckDatabase(db))
    {
        QSqlQuery q(db);
        //int cci366Id = -1;
        QVector<CCI> remapCCIs = GetRemapCCIs();

        if (stig.id <= 0)
        {
            STIG tmpSTIG = GetSTIG(stig.title, stig.version, stig.release);
            if (tmpSTIG.id > 0)
            {
                if (stigExists)
                {
                    stig = tmpSTIG;
                }
                else
                {
                    Warning(QStringLiteral("STIG Already Exists"), "The STIG " + PrintSTIG(stig) + " already exists in the database.");
                    return ret;
                }
            }
            else
            {
                q.prepare(QStringLiteral("INSERT INTO STIG (title, description, release, version, benchmarkId, fileName) VALUES(:title, :description, :release, :version, :benchmarkId, :fileName)"));
                q.bindValue(QStringLiteral(":title"), stig.title);
                q.bindValue(QStringLiteral(":description"), stig.description);
                q.bindValue(QStringLiteral(":release"), stig.release);
                q.bindValue(QStringLiteral(":version"), stig.version);
                q.bindValue(QStringLiteral(":benchmarkId"), stig.benchmarkId);
                q.bindValue(QStringLiteral(":fileName"), stig.fileName);
                ret = q.exec();
                stig.id = q.lastInsertId().toInt();
                //do not delay this commit; the STIG should be added to the DB to prevent inconsistencies with adding the checks.
                db.commit();
                Log(6, QStringLiteral("AddSTIG"), q);
            }
        }
        if (stig.id <= 0)
        {
            Warning(QStringLiteral("Unable to Add STIG"), "The new STIG, " + PrintSTIG(stig) + ", could not be added to the database.");
            return ret;
        }
        ret = true; // we have a valid STIG
        bool newChecks = false;
        //store the old value of the "delay commit" feature. The STIGCheck additions will always be a delayed commit.
        bool delayed = _delayCommit;
        if (!delayed)
            this->DelayCommit(true);

        Q_FOREACH(STIGCheck c, checks)
        {
            newChecks = true;
            q.prepare(QStringLiteral("INSERT INTO STIGCheck (`STIGId`, `rule`, `vulnNum`, `groupTitle`, `ruleVersion`, `severity`, `weight`, `title`, `vulnDiscussion`, `falsePositives`, `falseNegatives`, `fix`, `check`, `documentable`, `mitigations`, `severityOverrideGuidance`, `checkContentRef`, `potentialImpact`, `thirdPartyTools`, `mitigationControl`, `responsibility`, `IAControls`, `targetKey`, `isRemap`) VALUES(:STIGId, :rule, :vulnNum, :groupTitle, :ruleVersion, :severity, :weight, :title, :vulnDiscussion, :falsePositives, :falseNegatives, :fix, :check, :documentable, :mitigations, :severityOverrideGuidance, :checkContentRef, :potentialImpact, :thirdPartyTools, :mitigationControl, :responsibility, :IAControls, :targetKey, :isRemap)"));
            q.bindValue(QStringLiteral(":STIGId"), stig.id);
            q.bindValue(QStringLiteral(":rule"), c.rule);
            q.bindValue(QStringLiteral(":vulnNum"), c.vulnNum);
            q.bindValue(QStringLiteral(":groupTitle"), c.groupTitle);
            q.bindValue(QStringLiteral(":ruleVersion"), c.ruleVersion);
            q.bindValue(QStringLiteral(":severity"), c.severity);
            q.bindValue(QStringLiteral(":weight"), c.weight);
            q.bindValue(QStringLiteral(":title"), c.title);
            q.bindValue(QStringLiteral(":vulnDiscussion"), c.vulnDiscussion);
            q.bindValue(QStringLiteral(":falsePositives"), c.falsePositives);
            q.bindValue(QStringLiteral(":falseNegatives"), c.falseNegatives);
            q.bindValue(QStringLiteral(":fix"), c.fix);
            q.bindValue(QStringLiteral(":check"), c.check);
            q.bindValue(QStringLiteral(":documentable"), c.documentable ? 1 : 0);
            q.bindValue(QStringLiteral(":mitigations"), c.mitigations);
            q.bindValue(QStringLiteral(":severityOverrideGuidance"), c.severityOverrideGuidance);
            q.bindValue(QStringLiteral(":checkContentRef"), c.checkContentRef);
            q.bindValue(QStringLiteral(":potentialImpact"), c.potentialImpact);
            q.bindValue(QStringLiteral(":thirdPartyTools"), c.thirdPartyTools);
            q.bindValue(QStringLiteral(":mitigationControl"), c.mitigationControl);
            q.bindValue(QStringLiteral(":responsibility"), c.responsibility);
            q.bindValue(QStringLiteral(":IAControls"), c.iaControls);
            q.bindValue(QStringLiteral(":targetKey"), c.targetKey);
            q.bindValue(QStringLiteral(":isRemap"), (c.isRemap || c.cciIds.count() <= 0) ? 1 : 0);
            bool tmpRet = q.exec();
            stigCheckRet = stigCheckRet && tmpRet;
            if (!tmpRet)
            {
                //for every check that can't be added, pop a warning.
                Warning(QStringLiteral("Unable to Add STIGCheck"), "The STIGCheck " + PrintSTIGCheck(c) + " could not be added to STIG " + PrintSTIG(stig) + ".");
            }
            int STIGCheckId = q.lastInsertId().toInt();
            Log(6, QStringLiteral("AddSTIG-check"), q);
            if (STIGCheckId > 0)
            {
                //check if the STIG is mapped to at least one CCI
                if (c.cciIds.count() <= 0)
                {
                    c.isRemap = true;
                    QString remapCCIsStr = QString();
                    Q_FOREACH (CCI cci, remapCCIs)
                    {
                        if (!remapCCIsStr.isEmpty())
                            remapCCIsStr = remapCCIsStr + QStringLiteral(", ");
                        remapCCIsStr = remapCCIsStr + PrintCCI(cci);
                        c.cciIds.append(cci.id);
                    }
                    Warning(QStringLiteral("Broken CCI"), "The STIGCheck rule " + c.rule + " is not mapped against a known CCI. If you are importing a STIG, please file a bug with the STIG author (probably DISA, disa.stig_spt@mail.mil) and let them know that their CCI mapping for the STIG you are trying to import is broken. For now, this broken STIG check is being remapped to " + remapCCIsStr + ". <a href=\"mailto:disa.stig_spt@mail.mil?subject=Incorrectly%20Mapped%20STIG%20Check&body=DISA,%0d" + PrintSTIG(stig) + "%20contains%20rule%20" + c.rule + "%20mapped%20against%20an%20unknown%20CCI%20which%20does%20not%20exist%20in%20the%20current%20version%20of%20NIST%20800-53r4.\">Click here</a> to file this bug with DISA automatically.");
                }

                Q_FOREACH (int cciId, c.cciIds)
                {
                    q.prepare(QStringLiteral("INSERT INTO STIGCheckCCI (`STIGCheckId`, `CCIId`) VALUES(:STIGCheckId, :CCIId)"));
                    q.bindValue(QStringLiteral(":STIGCheckId"), STIGCheckId);
                    q.bindValue(QStringLiteral(":CCIId"), cciId);
                    ret = q.exec() && ret;
                    Log(6, QStringLiteral("AddAsset-CCI"), q);
                }

                Q_FOREACH (QString legacyId, c.legacyIds)
                {
                    q.prepare(QStringLiteral("INSERT INTO STIGCheckLegacyId (`STIGCheckId`, `LegacyId`) VALUES(:STIGCheckId, :LegacyId)"));
                    q.bindValue(QStringLiteral(":STIGCheckId"), STIGCheckId);
                    q.bindValue(QStringLiteral(":LegacyId"), legacyId);
                    ret = q.exec() && ret;
                    Log(6, QStringLiteral("AddAsset-LegacyIds"), q);
                }
            }
        }

        Q_FOREACH(auto supplement, supplements)
        {
            newChecks = true;
            q.prepare(QStringLiteral("INSERT INTO Supplement (`STIGId`, `path`, `contents`) VALUES(:STIGId, :path, :contents)"));
            q.bindValue(QStringLiteral(":STIGId"), stig.id);
            q.bindValue(QStringLiteral(":path"), supplement.path);
            q.bindValue(QStringLiteral(":contents"), supplement.contents);
            ret = q.exec() && ret;
            Log(6, QStringLiteral("AddAsset-Supplement"), q);
        }

        //restore the old value of the "delayed commit" feature
        if (!delayed)
        {
            this->DelayCommit(false);
        }
        if (newChecks)
            db.commit();
    }
    return ret && stigCheckRet;
}

/**
 * @brief DbManager::AddSTIGToAsset
 * @param stig
 * @param asset
 * @return @c True when the @a STIG is mapped to the @a Asset.
 * Otherwise, @c false.
 *
 * When a @a STIG is mapped to an @a Asset, a new STIG Checklist
 * is created for the Asset, and all of the @a STIG's @a STIGChecks
 * are added to the @a CKLCheck with a default status of
 * @a Status.NotChecked.
 */
bool DbManager::AddSTIGToAsset(const STIG &stig, const Asset &asset)
{
    QSqlDatabase db;
    bool ret = false;
    if (CheckDatabase(db))
    {
        //check if Asset and STIG exist
        Asset tmpAsset = GetAsset(asset);
        STIG tmpSTIG = GetSTIG(stig);

        //if so, attempt to add the relationship to the DB
        if (tmpAsset.id > 0 && tmpSTIG.id > 0)
        {
            QSqlQuery q(db);
                q.prepare(QStringLiteral("INSERT INTO AssetSTIG (`AssetId`, `STIGId`) VALUES(:AssetId, :STIGId)"));
                q.bindValue(QStringLiteral(":AssetId"), tmpAsset.id);
                q.bindValue(QStringLiteral(":STIGId"), tmpSTIG.id);
                ret = q.exec();
                Log(6, QStringLiteral("AddSTIGToAsset"), q);
                if (ret)
                {
                    q.prepare(QStringLiteral("INSERT INTO CKLCheck (AssetId, STIGCheckId, status, findingDetails, comments, severityOverride, severityJustification) SELECT :AssetId, id, :status, '', '', '', '' FROM STIGCheck WHERE STIGId = :STIGId"));
                    q.bindValue(QStringLiteral(":AssetId"), tmpAsset.id);
                    q.bindValue(QStringLiteral(":status"), Status::NotReviewed);
                    q.bindValue(QStringLiteral(":STIGId"), tmpSTIG.id);
                    ret = q.exec();
                    db.commit();
                    Log(6, QStringLiteral("AddSTIGToAsset-2"), q);
                }
        }
    }
    return ret;
}

/**
 * @override DbManager::DeleteAsset(Asset)
 * @brief DbManager::DeleteAsset
 * @param id
 * @return @c True when the supplied @a Asset with the supplied @a id
 * is removed from the database. Otherwise, @c false.
 */
bool DbManager::DeleteAsset(int id)
{
    return DeleteAsset(GetAsset(id));
}

/**
 * @brief DbManager::DeleteAsset
 * @param asset
 * @return @c True when the supplied @a Asset with the supplied @a id
 * is removed from the database. Otherwise, @c false.
 */
bool DbManager::DeleteAsset(const Asset &asset)
{
    bool ret = false;
    if (asset.GetSTIGs().count() > 0)
    {
        Warning(QStringLiteral("Asset Has Mapped STIGs"), "The Asset '" + PrintAsset(asset) + "' has STIGs selected that must be removed.");
    }
    else
    {
        QSqlDatabase db;
        if (CheckDatabase(db))
        {
            QSqlQuery q(db);
            q.prepare(QStringLiteral("DELETE FROM Asset WHERE id = :AssetId"));
            q.bindValue(QStringLiteral(":AssetId"), asset.id);
            ret = q.exec();
            if (!_delayCommit)
                db.commit();
            Log(6, QStringLiteral("DeleteAsset"), q);
        }
    }

    return ret;
}

/**
 * @brief DbManager::DeleteCCIs
 * @return @c True when the CCIs and controls are cleared from the
 * database. Otherwise, @c false.
 *
 * Removes RMF @a Controls and @a CCIs from the database.
 */
bool DbManager::DeleteCCIs()
{
    QSqlDatabase db;
    bool ret = false;
    if (CheckDatabase(db))
    {
        ret = true; //assume success until one of the queries fails.
        QSqlQuery q(db);
        q.prepare(QStringLiteral("DELETE FROM Family"));
        ret = q.exec() && ret; //q.exec() first to avoid short-circuit evaluation
        Log(6, QStringLiteral("DeleteCCIs-Family"), q);
        q.prepare(QStringLiteral("DELETE FROM Control"));
        ret = q.exec() && ret;
        Log(6, QStringLiteral("DeleteCCIs-Control"), q);
        q.prepare(QStringLiteral("DELETE FROM CCI"));
        ret = q.exec() && ret;
        if (!_delayCommit)
            db.commit();
        Log(6, QStringLiteral("DeleteCCIs-CCI"), q);
    }
    return ret;
}

/**
 * @brief DbManager::DeleteDB
 * @return @c True when the database is recreated. Otherwise,
 * @c false.
 */
bool DbManager::DeleteDB()
{
    QFile dest(_dbPath);
    if (dest.open(QFile::WriteOnly))
    {
        dest.write("", 0);
        dest.close();
        return UpdateDatabaseFromVersion(0);
    }
    return false;
}

/**
 * @brief DbManager::DeleteEmassImport
 * @return \c True when the eMASS import is deleted. Otherwise,
 * \c false.
 */
bool DbManager::DeleteEmassImport()
{
    QSqlDatabase db;
    bool ret = false;
    if (CheckDatabase(db))
    {
        QSqlQuery q(db);
        q.prepare(QStringLiteral("UPDATE CCI SET isImport = 0, importCompliance = NULL, importDateTested = NULL, importTestedBy = NULL, importTestResults = NULL, importCompliance2 = NULL, importDateTested2 = NULL, importTestedBy2 = NULL, importTestResults2 = NULL, importControlImplementationStatus = NULL, importSecurityControlDesignation = NULL, importInherited = NULL, importApNum = NULL, importImplementationGuidance = NULL, importAssessmentProcedures = NULL, importNarrative = NULL"));
        ret = q.exec();
        if (!_delayCommit)
            db.commit();
        Log(6, QStringLiteral("DeleteEmassImport"), q);
    }
    return ret;
}

/**
 * @brief DbManager::DeleteSTIG
 * @param id
 * @return @c True when the STIG identified by the provided ID is
 * deleted from the database. Otherwise, @c false.
 */
bool DbManager::DeleteSTIG(int id)
{
    QSqlDatabase db;
    bool ret = false;
    if (CheckDatabase(db))
    {
        //check if this STIG is used by any Assets
        STIG tmpStig = GetSTIG(id);
        QVector<Asset> assets = tmpStig.GetAssets();
        int tmpCount = assets.count();
        if (tmpCount > 0)
        {
            QString tmpAssetStr = QString();
            Q_FOREACH (const Asset &a, assets)
            {
                tmpAssetStr.append(" '" + PrintAsset(a) + "'");
            }
            Warning(QStringLiteral("STIG In Use"), "The Asset" + Pluralize(tmpCount) + tmpAssetStr + " " + Pluralize(tmpCount, QStringLiteral("are"), QStringLiteral("is")) + " currently using the selected STIG.");
            return ret;
        }
        QSqlQuery q(db);
        ret = true; //assume success from here.
        q.prepare(QStringLiteral("DELETE FROM STIGCheckCCI WHERE STIGCheckId IN (SELECT id FROM STIGCheck WHERE STIGId = :STIGId)"));
        q.bindValue(QStringLiteral(":STIGId"), id);
        ret = q.exec() && ret; //q.exec() first toavoid short-circuit evaluation
        q.prepare(QStringLiteral("DELETE FROM STIGCheckLegacyId WHERE STIGCheckId IN (SELECT id FROM STIGCheck WHERE STIGId = :STIGId)"));
        q.bindValue(QStringLiteral(":STIGId"), id);
        ret = q.exec() && ret;
        Log(6, QStringLiteral("DeleteSTIG-STIGCheckCCI"), q);
        q.prepare(QStringLiteral("DELETE FROM STIGCheck WHERE STIGId = :STIGId"));
        q.bindValue(QStringLiteral(":STIGId"), id);
        ret = q.exec() && ret;
        Log(6, QStringLiteral("DeleteSTIG-STIGCheck"), q);
        q.prepare(QStringLiteral("DELETE FROM Supplement WHERE STIGId = :STIGId"));
        q.bindValue(QStringLiteral(":STIGId"), id);
        ret = q.exec() && ret;
        Log(6, QStringLiteral("DeleteSTIG-Supplement"), q);
        q.prepare(QStringLiteral("DELETE FROM STIG WHERE id = :id"));
        q.bindValue(QStringLiteral(":id"), id);
        ret = q.exec() && ret;
        if (!_delayCommit)
            db.commit();
        Log(6, QStringLiteral("DeleteSTIG-STIG"), q);
    }
    return ret;
}

/**
 * @override DbManager::DeleteSTIG(int id)
 * @brief DbManager::DeleteSTIG
 * @param stig
 * @return @c True when the supplied @a STIG is removed rom the
 * database. Otherwise, @c false.
 */
bool DbManager::DeleteSTIG(const STIG &stig)
{
    return DeleteSTIG(stig.id);
}

/**
 * @brief DbManager::DeleteSTIGFromAsset
 * @param stig
 * @param asset
 * @return @c True when the @a STIG has been disassociated with the
 * @a Asset in the database. Otherwise, @c false.
 */
bool DbManager::DeleteSTIGFromAsset(const STIG &stig, const Asset &asset)
{
    QSqlDatabase db;
    bool ret = false;
    if (CheckDatabase(db))
    {
        //make sure the STIG and Asset exist in th database
        STIG tmpSTIG = GetSTIG(stig);
        Asset tmpAsset = GetAsset(asset);

        if (tmpSTIG.id > 0 && tmpAsset.id > 0)
        {
            QSqlQuery q(db);
            ret = true; //assume success from this point
            q.prepare(QStringLiteral("DELETE FROM AssetSTIG WHERE AssetId = :AssetId AND STIGId = :STIGId"));
            q.bindValue(QStringLiteral(":AssetId"), tmpAsset.id);
            q.bindValue(QStringLiteral(":STIGId"), tmpSTIG.id);
            ret = q.exec() && ret; //q.exec() first to avoid short-circuit execution
            Log(6, QStringLiteral("DeleteSTIGFromAsset-AssetSTIG"), q);
            q.prepare(QStringLiteral("DELETE FROM CKLCheck WHERE AssetId = :AssetId AND STIGCheckId IN (SELECT id FROM STIGCheck WHERE STIGId = :STIGId)"));
            q.bindValue(QStringLiteral(":AssetId"), tmpAsset.id);
            q.bindValue(QStringLiteral(":STIGId"), tmpSTIG.id);
            ret = q.exec() && ret;
            db.commit();
            Log(6, QStringLiteral("DeleteSTIGFromAsset-CKLCheck"), q);
        }
    }
    return ret;
}

/**
 * @brief DbManager::GetAsset
 * @param hostName
 * @return The @a Asset object associated with the supplied
 * @a hostName. If the hostname does not exist, the @a Asset that is
 * returned is the default empty one with an ID of -1.
 */
Asset DbManager::GetAsset(const QString &hostName)
{
    //fail quietly
    QVector<Asset> tmp = GetAssets(QStringLiteral("WHERE Asset.hostName = :hostName"), {std::make_tuple<QString, QVariant>(QStringLiteral(":hostName"), hostName)});
    if (tmp.count() > 0)
        return tmp.first();
    Asset a;
    return a;
}

/**
 * @brief DbManager::GetAsset
 * @param asset
 * @return The @a Asset object associated with the supplied @a Asset
 * @a id or @a hostName. If the id does not exist in the database,
 * the @a hostName is used. The @a Asset that is returned when
 * neither the @a id nor the @a hostName is in the database is the
 * default empty one with an ID of -1.
 */
Asset DbManager::GetAsset(const Asset &asset)
{
    //first try to find the Asset by ID
    if (asset.id > 0)
    {
        Asset tmpAsset = GetAsset(asset.id);
        if (tmpAsset.id > 0)
            return tmpAsset;
    }
    //can't find by ID, findby hostName
    return GetAsset(asset.hostName);
}

/**
 * @brief DbManager::GetAsset
 * @param id
 * @param mayNotExist
 * @return The @a Asset object associated with the supplied @a id.
 * If the @a id does not exist, the @a Asset that is returned is the
 * default empty one with an ID of -1.
 */
Asset DbManager::GetAsset(int id)
{
    QVector<Asset> tmp = GetAssets(QStringLiteral("WHERE Asset.id = :id"), {std::make_tuple<QString, QVariant>(QStringLiteral(":id"), id)});
    if (tmp.count() > 0)
        return tmp.first();
    Warning(QStringLiteral("Unable to Find Asset"), "The Asset ID " + QString::number(id) + " was not found in the database.", true);
    Asset a;
    return a;
}

/**
 * @brief DbManager::GetAssets
 * @param whereClause
 * @param variables
 * @return A QVector of @a Assets that are in the database. SQL
 * commands are dynamically built from an optional supplied
 * @a whereClause. SQL parameters are bound by supplying them in a
 * list of tuples in the @a variables parameter.
 *
 * @example GetAssets
 *
 * The default GetAssets() with no parameters returns all Assets in
 * the database.
 *
 * @code
 * DbManager db;
 * QVector<Asset> assets = db.GetAssets();
 * @endcode
 *
 * @example GetAssetsWhere
 *
 * A WHERE clause with parameterized SQL can be added to the query.
 *
 * @code
 * DbManager db;
 * int id = 4; //Asset ID 4 in the database
 * QString sampleHost = "Sample";
 *
 * //get Asset by ID
 * Asset asset = GetAssets("WHERE id = :id",
 *                         {std::make_tuple<QString, QVariant>(":id", id)}
 *                        ).first();
 *
 * //get Asset by HostName
 * asset = GetAssets("WHERE hostName = :hostName",
 *                    {std::make_tuple<QString, QVariant>(":hostName", sampleHost)}
 *                  ).first();
 *
 * //get Asset by ID and HostName
 * asset = GetAssets("WHERE id = :id AND hostName = :hostName",
 *                   {
 *                       std::make_tuple<QString, QVariant>(":id", id),
 *                       std::make_tuple<QString, QVariant>(":hostName", sampleHost)
 *                   }).first();
 * @endcode
 */
QVector<Asset> DbManager::GetAssets(const QString &whereClause, const QVector<std::tuple<QString, QVariant>> &variables)
{
    QSqlDatabase db;
    QVector<Asset> ret;
    if (CheckDatabase(db))
    {
        QSqlQuery q(db);
        QString toPrep = QStringLiteral("SELECT Asset.`id`, Asset.`assetType`, Asset.`hostName`, Asset.`hostIP`, Asset.`hostMAC`, Asset.`hostFQDN`, Asset.`techArea`, Asset.`targetKey`, Asset.`webOrDatabase`, Asset.`webDBSite`, Asset.`webDBInstance`");
        toPrep.append(QStringLiteral(" FROM Asset"));
        if (!whereClause.isNull() && !whereClause.isEmpty())
            toPrep.append(" " + whereClause);
        toPrep.append(QStringLiteral(" ORDER BY LOWER(hostName), hostName"));
        q.prepare(toPrep);
        for (const auto &variable : variables)
        {
            QString key;
            QVariant val;
            std::tie(key, val) = variable;
            q.bindValue(key, val);
        }
        q.exec();
        while (q.next())
        {
            Asset a;
            a.id = q.value(0).toInt();
            a.assetType = q.value(1).toString();
            a.hostName = q.value(2).toString();
            a.hostIP = q.value(3).toString();
            a.hostMAC = q.value(4).toString();
            a.hostFQDN = q.value(5).toString();
            a.techArea = q.value(6).toString();
            a.targetKey = q.value(7).toString();
            a.webOrDB = q.value(8).toBool();
            a.webDbSite = q.value(9).toString();
            a.webDbInstance = q.value(10).toString();
            ret.append(a);
        }
    }
    return ret;
}

/**
 * @overload DbManager::GetAssets(const STIG &stig)
 * @brief DbManager::GetAssets
 * @param stig
 * @return A QVector of @a Assets that are associated with the supplied
 * @a STIG.
 */
QVector<Asset> DbManager::GetAssets(const STIG &stig)
{
    return GetAssets(QStringLiteral("JOIN AssetSTIG ON AssetSTIG.AssetId = Asset.id JOIN STIG ON STIG.id = AssetSTIG.STIGId WHERE STIG.id = :id"), {std::make_tuple<QString, QVariant>(QStringLiteral(":id"), stig.id)});
}

/**
 * @brief DbManager::GetCCI
 * @param id
 * @return The @a CCI specified by the provided database id. If the
 * @a CCI does not exist in the database, the default @a CCI with an
 * ID of -1 is returned.
 */
CCI DbManager::GetCCI(int id)
{
    QVector<CCI> ccis = GetCCIs(QStringLiteral("WHERE CCI.id = :id"), {std::make_tuple<QString, QVariant>(QStringLiteral(":id"), id)});
    if (ccis.count() > 0)
        return ccis.first();
    CCI ret;
    return ret;
}

/**
 * @brief DbManager::GetCCIs
 * @param ccis
 * @return The @a CCIs specified by the provided database ids. If a
 * @a CCI does not exist in the database, the default @a CCI with an
 * ID of -1 is returned.
 */
QVector<CCI> DbManager::GetCCIs(QVector<int> ccis)
{
    QVector<CCI> ret;
    Q_FOREACH (int cci, ccis)
    {
        ret.append(GetCCIs(QStringLiteral("WHERE CCI.id = :id"), {std::make_tuple<QString, QVariant>(QStringLiteral(":id"), cci)}));
    }
    return ret;
}

/**
 * @brief DbManager::GetCCIs
 * @param c
 * @return The @a CCIs mapped to the specified @a Control.
 */
QVector<CCI> DbManager::GetCCIs(const Control &c)
{
    return GetCCIs(QStringLiteral("WHERE ControlId = :id"), {std::make_tuple<QString, QVariant>(QStringLiteral(":id"), c.id)});
}

/**
 * @brief DbManager::GetCCIs
 * @param STIGCheckId
 * @return The @a CCIs specified by the provided @a STIGCheck. If a
 * @a CCI does not exist in the database, the default @a CCI with an
 * ID of -1 is returned.
 */
QVector<CCI> DbManager::GetCCIs(int STIGCheckId)
{
    QVector<CCI> ret;
    QSqlDatabase db;
    if (CheckDatabase(db))
    {
        QSqlQuery q(db);
        q.prepare(QStringLiteral("SELECT CCIId FROM STIGCheckCCI WHERE STIGCheckCCI.STIGCheckId = :STIGCheckId"));
        q.bindValue(QStringLiteral(":STIGCheckId"), STIGCheckId);
        q.exec();
        while (q.next())
        {
            ret.append(GetCCI(q.value(0).toInt()));
        }
    }
    return ret;
}

/**
 * @brief DbManager::GetCCIByCCI
 * @param cci
 * @param stig
 * @return The @a CCI in the database that corresponds to the
 * supplied @a cci.
 *
 * The @a stig parameter is optional, but it is useful for generating
 * error messages when a CCI is requested by the selected STIG.
 *
 * When the @a cci does not exist in the database, an error message
 * is opened displaying the broken @a cci information. This function
 * is typically called by STIG import routines, and the failure
 * scenario is most often triggered by STIGs not mapped to CCIs that
 * are part of the latest NIST 800-53rev4. Some STIG checks were
 * errantly "mapped" by DISA to CCIs that were removed or replaced.
 *
 * Formerly, the CCI was supposed to be remapped to CCI-366; however,
 * new commands and updated eMASS implementations now map things
 * differently. A default CCI of ID -1 is returned when the CCI does
 * not exist.
 */
CCI DbManager::GetCCIByCCI(int cci, const STIG *stig)
{
    QVector<CCI> tmpList = GetCCIs(QStringLiteral("WHERE CCI.cci = :cci"), {std::make_tuple<QString, QVariant>(QStringLiteral(":cci"), cci)});
    if (tmpList.count() > 0)
        return tmpList.first();
    QString tmpMessage = stig ? PrintSTIG(*stig) : QStringLiteral("&lt;insert%20STIG%20information%20here&gt;");
    QString cciStr = PrintCCI(cci);

    //The CCI could not be found. Assume that this will be remapped later.
    Warning(QStringLiteral("Broken CCI"), "The CCI " + cciStr + " does not exist in NIST 800-53r4. If you are importing a STIG, please file a bug with the STIG author (probably DISA, disa.stig_spt@mail.mil) and let them know that their CCI mapping for the STIG you are trying to import is broken. For now, this broken STIG check is being remapped to CCI-000366. <a href=\"mailto:disa.stig_spt@mail.mil?subject=Incorrectly%20Mapped%20STIG%20Check&body=DISA,%0d" + tmpMessage + "%20contains%20rule(s)%20mapped%20against%20" + cciStr + "%20which%20does%20not%20exist%20in%20the%20current%20version%20of%20NIST%20800-53r4.\">Click here</a> to file this bug with DISA automatically.");

    //If the CCI isn't in the database, provide unsuccessful default CCI.
    CCI ret;
    ret.cci = cci;
    return ret;
}

/**
 * @overload GetCCI
 * @brief DbManager::GetCCI
 * @param cci
 * @param stig
 * @return The @a CCI identified by the ID of the supplied @a cci.
 * If the @a cci.id is not valid, the actual @a cci.cci number is
 * used.
 */
CCI DbManager::GetCCI(const CCI &cci, const STIG *stig)
{
    if (cci.id < 0)
    {
        return GetCCIByCCI(cci.cci, stig);
    }
    return GetCCI(cci.id);
}

/**
 * @brief DbManager::GetCCIs
 * @param whereClause
 * @param variables
 * @return A QVector of @a CCIs that are in the database. SQL
 * commands are dynamically built from an optional supplied
 * @a whereClause. SQL parameters are bound by supplying them in a
 * list of tuples in the @a variables parameter.
 *
 * @example GetCCIs
 * @title default
 *
 * The default GetCCIs() with no parameters returns all CCIs in
 * the database.
 *
 * @code
 * DbManager db;
 * QVector<CCI> ccis = db.GetCCIs();
 * @endcode
 *
 * @example GetCCIsWhere
 * @title where clause
 *
 * A WHERE clause with parameterized SQL can be added to the query.
 *
 * @code
 * DbManager db;
 * int id = 4; //CCI ID 4 in the database
 * int sampleCCI = 366;
 *
 * //get CCI by ID
 * CCI cci = GetCCIs("WHERE id = :id",
 *                         {std::make_tuple<QString, QVariant>(":id", id)}
 *                  ).first();
 *
 * //get CCI by CCI number
 * cci = GetCCIs("WHERE cci = :cci",
 *                    {std::make_tuple<QString, QVariant>(":cci", sampleCCI)}
 *              ).first();
 *
 * //get CCI by ID and CCI number
 * cci = GetCCIs("WHERE id = :id AND cci = :cci"),
 *                   {
 *                       std::make_tuple<QString, QVariant>(":id", id),
 *                       std::make_tuple<QString, QVariant>(":cci", cci)
 *                   }).first();
 * @endcode
 */
QVector<CCI> DbManager::GetCCIs(const QString &whereClause, const QVector<std::tuple<QString, QVariant>> &variables)
{
    QSqlDatabase db;
    QVector<CCI> ret;
    if (CheckDatabase(db))
    {
        QSqlQuery q(db);
        QString toPrep = QStringLiteral("SELECT id, ControlId, cci, definition, isImport, importCompliance, importDateTested, importTestedBy, importTestResults, importCompliance2, importDateTested2, importTestedBy2, importTestResults2, importControlImplementationStatus, importSecurityControlDesignation, importInherited, importApNum, importImplementationGuidance, importAssessmentProcedures, importNarrative FROM CCI");
        if (!whereClause.isNull() && !whereClause.isEmpty())
            toPrep.append(" " + whereClause);
        toPrep.append(QStringLiteral(" ORDER BY cci"));
        q.prepare(toPrep);
        for (const auto &variable : variables)
        {
            QString key;
            QVariant val;
            std::tie(key, val) = variable;
            q.bindValue(key, val);
        }
        q.exec();
        while (q.next())
        {
            CCI c;
            c.id = q.value(0).toInt();
            c.controlId = q.value(1).toInt();
            c.cci = q.value(2).toInt();
            c.definition = q.value(3).toString();
            c.isImport = q.value(4).toBool();
            c.importCompliance = q.value(5).toString();
            c.importDateTested = q.value(6).toString();
            c.importTestedBy = q.value(7).toString();
            c.importTestResults = q.value(8).toString();
            c.importCompliance2 = q.value(9).toString();
            c.importDateTested2 = q.value(10).toString();
            c.importTestedBy2 = q.value(11).toString();
            c.importTestResults2 = q.value(12).toString();
            c.importControlImplementationStatus = q.value(13).toString();
            c.importSecurityControlDesignation = q.value(14).toString();
            c.importInherited = q.value(15).toString();
            c.importApNum = q.value(16).toString();
            c.importImplementationGuidance = q.value(17).toString();
            c.importAssessmentProcedures = q.value(18).toString();
            c.importNarrative = q.value(19).toString();

            ret.append(c);
        }
    }
    return ret;
}

/**
 * @brief DbManager::GetCKLCheck
 * @param id
 * @return The @a CKLCheck associated with the provided database
 * @a id.
 */
CKLCheck DbManager::GetCKLCheck(int id)
{
    QVector<CKLCheck> tmp = GetCKLChecks(QStringLiteral("WHERE CKLCheck.id = :id"), {std::make_tuple<QString, QVariant>(QStringLiteral(":id"), id)});
    if (tmp.count() > 0)
    {
        return tmp.first();
    }
    CKLCheck ret;
    Warning(QStringLiteral("Unable to Find CKLCheck"), "The CKLCheck of ID " + QString::number(id) + " was not found in the database.");
    return ret;
}

/**
 * @brief DbManager::GetCKLCheck
 * @param ckl
 * @return The @a CKLCheck associated with the provided database
 * @a ckl.id. If the @a ckl.id is not set, the associated
 * @a ckl.assetId and @a ckl.stigCheckId are used to find the
 * @a CKLCheck in the database.
 */
CKLCheck DbManager::GetCKLCheck(const CKLCheck &ckl)
{
    QVector<CKLCheck> tmp;
    if (ckl.id <= 0)
    {
        tmp = GetCKLChecks(QStringLiteral("WHERE CKLCheck.AssetId = :AssetId AND CKLCheck.STIGCheckId = :STIGCheckId"),
            {std::make_tuple<QString, QVariant>(QStringLiteral(":AssetId"), ckl.assetId),
             std::make_tuple<QString, QVariant>(QStringLiteral(":STIGCheckId"), ckl.stigCheckId)});
    }
    else
    {
        tmp = GetCKLChecks(QStringLiteral("WHERE CKLCheck.id = :id"), {std::make_tuple<QString, QVariant>(QStringLiteral(":id"), ckl.id)});
    }
    if (tmp.count() > 0)
    {
        return tmp.first();
    }
    CKLCheck ret;
    Warning(QStringLiteral("Unable to Find CKLCheck"), "The CKLCheck of ID " + QString::number(ckl.id) + " (asset " + QString::number(ckl.assetId) + ", " + QString::number(ckl.stigCheckId) + ") was not found in the database.");
    return ret;
}

/**
 * @brief DbManager::GetCKLCheckByDISAId
 * @param assetId
 * @param disaId
 * @return The CKLCheck mapped against the provided @a assetId and
 * having the provided @a disaId.
 */
CKLCheck DbManager::GetCKLCheckByDISAId(int assetId, const QString &disaId)
{
    QVector<CKLCheck> ret = GetCKLChecks(QStringLiteral("JOIN STIGCheck ON CKLCheck.STIGCheckId = STIGCheck.id WHERE AssetId = :AssetId AND rule = :DISAId"), {
                        std::make_tuple<QString, QVariant>(QStringLiteral(":AssetId"), assetId),
                        std::make_tuple<QString, QVariant>(QStringLiteral(":DISAId"), disaId)
                    });
    if (ret.count() > 0)
        return ret.first();
    CKLCheck check;
    return check;
}

/**
 * @overload DbManager::GetCKLChecks(const QString &whereClause, const QVector<std::tuple<QString, QVariant> > &variables)
 * @brief DbManager::GetCKLChecks
 * @param asset
 * @param stig
 * @return The set of @a CKLChecks associated wth the supplied
 * @a Asset. If an optional @a STIG is provided, only the
 * @a CKLChecks also associated with that STIG are returned.
 */
QVector<CKLCheck> DbManager::GetCKLChecks(const Asset &asset, const STIG *stig)
{
    QString whereClause = QStringLiteral("WHERE CKLCheck.AssetId = :AssetId");
    QVector<std::tuple<QString, QVariant> > variables = {std::make_tuple<QString, QVariant>(QStringLiteral(":AssetId"), asset.id)};
    if (stig != nullptr)
    {
        whereClause.append(QStringLiteral(" AND CKLCheck.STIGCheckId IN (SELECT id FROM STIGCheck WHERE STIGId = :STIGId)"));
        variables.append(std::make_tuple<QString, QVariant>(QStringLiteral(":STIGId"), stig->id));
    }
    return GetCKLChecks(whereClause, variables);
}

/**
 * @brief DbManager::GetCKLChecks
 * @param cci
 * @return The set of @a CKLChecks associated with the supplied
 * @a CCI.
 */
QVector<CKLCheck> DbManager::GetCKLChecks(const CCI &cci)
{
    return GetCKLChecks(QStringLiteral("WHERE STIGCheckId IN (SELECT STIGCheckId FROM STIGCheckCCI WHERE CCIId = :CCIId)"), {std::make_tuple<QString, QVariant>(QStringLiteral(":CCIId"), cci.id)});
}

/**
 * @brief DbManager::GetCKLChecks
 * @param whereClause
 * @param variables
 * @return A QVector of @a CKLChecks that are in the database. SQL
 * commands are dynamically built from an optional supplied
 * @a whereClause. SQL parameters are bound by supplying them in a
 * list of tuples in the @a variables parameter.
 *
 * @example GetCKLChecks
 * @title default
 *
 * The default GetCKLChecks() with no parameters returns all
 * CKLChecks in the database.
 *
 * @code
 * DbManager db;
 * QVector<CKLCheck> ckls = db.GetCKLChecks();
 * @endcode
 *
 * @example GetCKLChecksWhere
 * @title where clause
 *
 * A WHERE clause with parameterized SQL can be added to the query.
 *
 * @code
 * DbManager db;
 * Asset asset = GetAsset(1); //get the Asset with ID of 1 from the DB
 * STIG stig = GetSTIG(1); //get the STIG of ID 1 from the DB
 *
 * //get all CKLChecks associated with an Asset
 * List<CKLCheck> ckls = GetCKLChecks("WHERE AssetId = :AssetId",
 *                                         {std::make_tuple<QString, QVariant>(":AssetId", asset.id)}
 *                                   );
 *
 * //get CKLChecks associated with a particular STIG
 * ckls = GetCKLChecks("WHERE STIGCheckId IN (SELECT id FROM STIGCheck WHERE STIGId = :STIGId)",
 *                          {std::make_tuple<QString, QVariant>(":STIGId", stig.id)}
 *                    );
 *
 * //get CKLChecks associated wth a particular Asset and STIG
 * ckls = GetCKLChecks("WHERE AssetId = :AssetId AND STIGCheckId IN (SELECT id FROM STIGCheck WHERE STIGId = :STIGId)"),
 *                          {
 *                              std::make_tuple<QString, QVariant>(":AssetId", asset.id),
 *                              std::make_tuple<QString, QVariant>(":STIGId", stig.id)
 *                          });
 * @endcode
 */
QVector<CKLCheck> DbManager::GetCKLChecks(const QString &whereClause, const QVector<std::tuple<QString, QVariant> > &variables)
{
    QSqlDatabase db;
    QVector<CKLCheck> ret;
    if (CheckDatabase(db))
    {
        QSqlQuery q(db);
        QString toPrep = QStringLiteral("SELECT CKLCheck.id, CKLCheck.AssetId, CKLCheck.STIGCheckId, CKLCheck.status, CKLCheck.findingDetails, CKLCheck.comments, CKLCheck.severityOverride, CKLCheck.severityJustification FROM CKLCheck");
        if (!whereClause.isNull() && !whereClause.isEmpty())
            toPrep.append(" " + whereClause);
        q.prepare(toPrep);
        for (const auto &variable : variables)
        {
            QString key;
            QVariant val;
            std::tie(key, val) = variable;
            q.bindValue(key, val);
        }
        q.exec();
        while (q.next())
        {
            CKLCheck c;
            c.id = q.value(0).toInt();
            c.assetId = q.value(1).toInt();
            c.stigCheckId = q.value(2).toInt();
            c.status = static_cast<Status>(q.value(3).toInt());
            c.findingDetails = q.value(4).toString();
            c.comments = q.value(5).toString();
            c.severityOverride = static_cast<Severity>(q.value(6).toInt());
            c.severityJustification = q.value(7).toString();

            ret.append(c);
        }
    }
    return ret;
}

/**
 * @brief DbManager::GetSTIGCheck
 * @param id
 * @return The @a STIGCheck associated with the provided database
 * @a id.
 */
STIGCheck DbManager::GetSTIGCheck(int id)
{
    QVector<STIGCheck> tmp = GetSTIGChecks(QStringLiteral("WHERE STIGCheck.id = :id"), {std::make_tuple<QString, QVariant>(QStringLiteral(":id"), id)});
    if (tmp.count() > 0)
        return tmp.first();
    STIGCheck ret;
    Warning(QStringLiteral("Unable to Find STIGCheck"), "The STIGCheck of ID " + QString::number(id) + " was not found in the database.");
    return ret;
}

/**
 * @brief DbManager::GetSTIGCheck
 * @param stig
 * @param rule
 * @return The @a STIGCheck associated with the provided @a STIG and
 * STIG Rule ID.
 */
STIGCheck DbManager::GetSTIGCheck(const STIG &stig, const QString &rule)
{
    //make sure that the STIG exists in the database
    STIG tmpStig = GetSTIG(stig);
    if (tmpStig.id > 0)
    {
        QVector<STIGCheck> tmp = GetSTIGChecks(QStringLiteral("WHERE STIGCheck.STIGId = :STIGId AND STIGCheck.rule = :rule"), {
                                                 std::make_tuple<QString, QVariant>(QStringLiteral(":STIGId"), tmpStig.id),
                                                 std::make_tuple<QString, QVariant>(QStringLiteral(":rule"), rule)
                                             });
        if (tmp.count() > 0)
            return tmp.first();
    }
    STIGCheck ret;
    Warning(QStringLiteral("Unable to Find STIGCheck"), "The STIGCheck " + rule + " (STIG ID " + QString::number(stig.id) + ") was not found in the database.");
    return ret;
}

/**
 * @brief DbManager::GetSTIGCheck
 * @param stigcheck
 * @param rule
 * @return The @a STIGCheck associated with the provided @a STIGCheck
 */
STIGCheck DbManager::GetSTIGCheck(const STIGCheck &stigcheck)
{
    //find STIGCheck by ID
    if (stigcheck.id > 0)
    {
        STIGCheck tmpSTIGCheck = GetSTIGCheck(stigcheck.id);
        if (tmpSTIGCheck.id > 0)
            return tmpSTIGCheck;
    }
    //if ID is not provided or isn't in DB, find by STIG parameters
    return GetSTIGCheck(stigcheck.GetSTIG(), stigcheck.rule);
}

/**
 * @brief DbManager::GetSTIGChecks
 * @param stig
 * @return All @a STIGChecks associated with the provided @a stig.
 */
QVector<STIGCheck> DbManager::GetSTIGChecks(const STIG &stig)
{
    return GetSTIGChecks(QStringLiteral("WHERE STIGCheck.STIGId = :STIGId"), {std::make_tuple<QString, QVariant>(QStringLiteral(":STIGId"), stig.id)});
}

/**
 * @brief DbManager::GetSTIGChecks
 * @param cci
 * @return All @a STIGChecks associated with the provided @a cci.
 */
QVector<STIGCheck> DbManager::GetSTIGChecks(const CCI &cci)
{
    return GetSTIGChecks(QStringLiteral("WHERE id IN (SELECT STIGCheckId FROM STIGCheckCCI WHERE CCIId = :CCIId)"), {std::make_tuple<QString, QVariant>(QStringLiteral(":CCIId"), cci.id)});
}

/**
 * @brief DbManager::GetSTIGChecks
 * @param whereClause
 * @param variables
 * @return A QVector of @a STIGCheck that are in the database. SQL
 * commands are dynamically built from an optional supplied
 * @a whereClause. SQL parameters are bound by supplying them in a
 * list of tuples in the @a variables parameter.
 *
 * @example GetSTIGChecks
 * @title default
 *
 * The default GetSTIGChecks() with no parameters returns all
 * STIGChecks in the database.
 *
 * @code
 * DbManager db;
 * QVector<STIGCheck> checks = db.GetSTIGChecks();
 * @endcode
 *
 * @example GetSTIGChecksWhere
 * @title where clause
 *
 * A WHERE clause with parameterized SQL can be added to the query.
 *
 * @code
 * DbManager db;
 * CCI cci = GetCCIByCCI(366); //get the CCI "CCI-000366" from the DB
 * STIG stig = GetSTIG(1); //get the STIG of ID 1 from the DB
 *
 * //get all STIGChecks associated with a CCI
 * List<STIGCheck> checks = GetSTIGChecks("WHERE CCIId = :CCIId",
 *                                             {std::make_tuple<QString, QVariant>(":CCIId", cci.id)}
 *                                       );
 *
 * //get CKLChecks associated with a particular STIG
 * checks = GetSTIGChecks("WHERE STIGId = :STIGId",
 *                             {std::make_tuple<QString, QVariant>(":STIGId", stig.id)}
 *                       );
 *
 * //get CKLChecks associated wth a particular CCI and STIG
 * checks = GetSTIGChecks("WHERE CCIId = :CCIId AND STIGId = :STIGId"),
 *                             {
 *                                 std::make_tuple<QString, QVariant>(":CCIId", cci.id),
 *                                 std::make_tuple<QString, QVariant>(":STIGId", stig.id)
 *                      });
 * @endcode
 */
QVector<STIGCheck> DbManager::GetSTIGChecks(const QString &whereClause, const QVector<std::tuple<QString, QVariant> > &variables)
{
    QSqlDatabase db;
    QVector<STIGCheck> ret;
    if (CheckDatabase(db))
    {
        QSqlQuery q(db);
        QString toPrep = QStringLiteral("SELECT `id`, `STIGId`, `rule`, `vulnNum`, `groupTitle`, `ruleVersion`, `severity`, `weight`, `title`, `vulnDiscussion`, `falsePositives`, `falseNegatives`, `fix`, `check`, `documentable`, `mitigations`, `severityOverrideGuidance`, `checkContentRef`, `potentialImpact`, `thirdPartyTools`, `mitigationControl`, `responsibility`, `IAControls`, `targetKey`, `isRemap` FROM STIGCheck");
        if (!whereClause.isNull() && !whereClause.isEmpty())
            toPrep.append(" " + whereClause);
        q.prepare(toPrep);
        for (const auto &variable : variables)
        {
            QString key;
            QVariant val;
            std::tie(key, val) = variable;
            q.bindValue(key, val);
        }
        q.exec();
        while (q.next())
        {
            STIGCheck c;
            c.id = q.value(0).toInt();
            c.stigId = q.value(1).toInt();
            c.rule = q.value(2).toString();
            c.vulnNum = q.value(3).toString();
            c.groupTitle = q.value(4).toString();
            c.ruleVersion = q.value(5).toString();
            c.severity = static_cast<Severity>(q.value(6).toInt());
            c.weight = q.value(7).toDouble();
            c.title = q.value(8).toString();
            c.vulnDiscussion = q.value(9).toString();
            c.falsePositives = q.value(10).toString();
            c.falseNegatives = q.value(11).toString();
            c.fix = q.value(12).toString();
            c.check = q.value(13).toString();
            c.documentable = q.value(14).toBool();
            c.mitigations = q.value(15).toString();
            c.severityOverrideGuidance = q.value(16).toString();
            c.checkContentRef = q.value(17).toString();
            c.potentialImpact = q.value(18).toString();
            c.thirdPartyTools = q.value(19).toString();
            c.mitigationControl = q.value(20).toString();
            c.responsibility = q.value(21).toString();
            c.iaControls = q.value(22).toString();
            c.targetKey = q.value(23).toString();
            c.isRemap = q.value(24).toBool();
            Q_FOREACH (CCI cci, GetCCIs(c.id))
            {
                c.cciIds.append(cci.id);
            }
            Q_FOREACH (QString legacyId, GetLegacyIds(c.id))
            {
                c.legacyIds.append(legacyId);
            }
            ret.append(c);
        }
    }
    return ret;
}

/**
 * @brief DbManager::GetSTIGs
 * @param asset
 * @return The @a STIGs in the database associated with the provided
 * @a Asset.
 */
QVector<STIG> DbManager::GetSTIGs(const Asset &asset)
{
    return GetSTIGs(QStringLiteral("WHERE STIG.id IN (SELECT STIGId FROM AssetSTIG WHERE AssetId = :AssetId)"), {std::make_tuple<QString, QVariant>(QStringLiteral(":AssetId"), asset.id)});
}

/**
 * @brief DbManager::GetSTIGs
 * @param whereClause
 * @param variables
 * @return A QVector of @a STIGs that are in the database. SQL
 * commands are dynamically built from an optional supplied
 * @a whereClause. SQL parameters are bound by supplying them in a
 * list of tuples in the @a variables parameter.
 *
 * @example GetSTIGs
 * @title default
 *
 * The default GetSTIGs() with no parameters returns all @a STIGs in
 * the database.
 *
 * @code
 * DbManager db;
 * QVector<STIG> stigs = db.GetSTIGs();
 * @endcode
 *
 * @example GetSTIGsWhere
 * @title where clause
 *
 * A WHERE clause with parameterized SQL can be added to the query.
 *
 * @code
 * DbManager db;
 * int id = 4; //STIG ID 4 in the database
 * QString sampleTitle = "Application Security and Development Security Technical Implementation Guide";
 *
 * //get STIG by ID
 * STIG stig = GetAssets("WHERE id = :id",
 *                            {std::make_tuple<QString, QVariant>(":id", id)}
 *                      ).first();
 *
 * //get STIG by STIG title
 * stig = GetSTIGs("WHERE title = :title",
 *                      {std::make_tuple<QString, QVariant>(":title", sampleTitle)}
 *                ).first();
 * @endcode
 */
QVector<STIG> DbManager::GetSTIGs(const QString &whereClause, const QVector<std::tuple<QString, QVariant>> &variables)
{
    QSqlDatabase db;
    QVector<STIG> ret;
    if (CheckDatabase(db))
    {
        QSqlQuery q(db);
        QString toPrep = QStringLiteral("SELECT id, title, description, release, version, benchmarkId, fileName FROM STIG");
        if (!whereClause.isNull() && !whereClause.isEmpty())
            toPrep.append(" " + whereClause);
        toPrep.append(QStringLiteral(" ORDER BY LOWER(title), title"));
        q.prepare(toPrep);
        for (const auto &variable : variables)
        {
            QString key;
            QVariant val;
            std::tie(key, val) = variable;
            q.bindValue(key, val);
        }
        q.exec();
        while (q.next())
        {
            STIG s;
            s.id = q.value(0).toInt();
            s.title = q.value(1).toString();
            s.description = q.value(2).toString();
            s.release = q.value(3).toString();
            s.version = q.value(4).toInt();
            s.benchmarkId = q.value(5).toString();
            s.fileName = q.value(6).toString();
            ret.append(s);
        }
    }
    return ret;
}

/**
 * @brief DbManager::GetSupplements
 * @param stig
 * @return The list of @a Supplements associated with the provided @a STIG.
 */
QVector<Supplement> DbManager::GetSupplements(const STIG &stig)
{
    QSqlDatabase db;
    QVector<Supplement> ret;
    if (CheckDatabase(db))
    {
        QSqlQuery q(db);
        QString toPrep = QStringLiteral("SELECT id, path, contents FROM Supplement WHERE STIGId = :STIGId");
        q.prepare(toPrep);
        q.bindValue(QStringLiteral(":STIGId"), stig.id);
        q.exec();
        while (q.next())
        {
            Supplement s;
            s.id = q.value(0).toInt();
            s.STIGId = stig.id;
            s.path = q.value(1).toString();
            s.contents = q.value(2).toByteArray();
            ret.append(s);
        }
    }
    return ret;
}

/**
 * @brief DbManager::GetControl
 * @param id
 * @return The @a Control in the database associated with the
 * provided ID. If the @a Control does not exist in the database, the
 * default Control with an ID of -1 is returned.
 */
Control DbManager::GetControl(int id)
{
    QVector<Control> tmpControl = GetControls(QStringLiteral("WHERE Control.id = :id"), {std::make_tuple<QString, QVariant>(QStringLiteral(":id"), id)});
    if (tmpControl.count() > 0)
        return tmpControl.first();
    Control ret;
    Warning(QStringLiteral("Control Not Found"), "The Control ID " + QString::number(id) + " was not found in the database.");
    return ret;
}

/**
 * @brief DbManager::GetControl
 * @param control
 * @return The @a Control in the database associated with the
 * provided control string. If the @a Control does not exist in the
 * database, the default Control with an ID of -1 is returned.
 *
 * @example GetControl
 * @title Control Name Parsing
 *
 * @code
 * DbManager db;
 * Control control = db.GetControl("AC-1 (4)");
 * @endcode
 */
Control DbManager::GetControl(const QString &control)
{
    //see if there are spaces
    QString tmpControl = control.trimmed();
    int tmpIndex = tmpControl.indexOf(' ');
    if (tmpIndex > 0)
    {
        //see if there's a second space
        tmpIndex = tmpControl.indexOf(' ', tmpIndex+1);
        if (tmpIndex > 0)
        {
            tmpControl = tmpControl.left(tmpIndex+1).trimmed();
        }
    }
    QString family(tmpControl.left(2));
    tmpControl = tmpControl.right(tmpControl.length()-3);
    int enhancementInt = -1;
    if (tmpControl.contains('('))
    {
        tmpIndex = tmpControl.indexOf('(');
        QString enhancement = tmpControl.right(tmpControl.length() - tmpIndex - 1);
        enhancement = enhancement.left(enhancement.length() - 1);
        tmpControl = tmpControl.left(tmpControl.indexOf('('));
        enhancementInt = enhancement.toInt(); //will return 0 if enhancement doesn't exist
    }
    int controlNumber = tmpControl.trimmed().toInt();
    int familyId = GetFamily(family).id;

    QString whereClause = QStringLiteral("WHERE Control.number = :number AND Control.FamilyId = :FamilyId");
    QVector<std::tuple<QString, QVariant>> variables = {
        std::make_tuple<QString, QVariant>(QStringLiteral(":number"), controlNumber),
        std::make_tuple<QString, QVariant>(QStringLiteral(":FamilyId"), familyId)
    };

    if (enhancementInt > 0)
    {
        whereClause = whereClause + QStringLiteral(" AND Control.enhancement = :enhancement");
        variables.append(std::make_tuple<QString, QVariant>(QStringLiteral(":enhancement"), enhancementInt));
    }

    QVector<Control> tmpControls = GetControls(whereClause, variables);
    if (tmpControls.count() > 0)
        return tmpControls.first();

    Control ret;
    Warning(QStringLiteral("Unable to Find Control"), "The Control '" + control + "' could not be found in the database.");
    return ret;
}

/**
 * @brief DbManager::GetControls
 * @param whereClause
 * @param variables
 * @return A QVector of @a Controls that are in the database. SQL
 * commands are dynamically built from an optional supplied
 * @a whereClause. SQL parameters are bound by supplying them in a
 * list of tuples in the @a variables parameter.
 *
 * Since a @a Control cannot exist without a @a Family, the @a Family
 * table is automatically joined to the @a Control in the internal
 * query.
 *
 * @example GetControls
 * @title default
 *
 * The default GetControls() with no parameters returns all
 * @a Controls in the database.
 *
 * @code
 * DbManager db;
 * QVector<Control> controls = db.GetControls();
 * @endcode
 *
 * @example GetControlsWhere
 * @title where clause
 *
 * A WHERE clause with parameterized SQL can be added to the query.
 *
 * @code
 * DbManager db;
 * int id = 4; //Control ID 4 in the database
 *
 * //get Control by ID
 * Control control = GetControls("WHERE Control.id = :id",
 *                                    {std::make_tuple<QString, QVariant>(":id", id)}
 *                              ).first();
 *
 * //get Controls that relate to audit records
 * QVector<Control> controls = GetControls("WHERE Control.description LIKE :description",
 *                                            {std::make_tuple<QString, QVariant>(":description", "%audit record%")}
 *                                      );
 * @endcode
 */
QVector<Control> DbManager::GetControls(const QString &whereClause, const QVector<std::tuple<QString, QVariant>> &variables)
{
    QSqlDatabase db;
    QVector<Control> ret;
    if (CheckDatabase(db))
    {
        QSqlQuery q(db);
        QString toPrep = QStringLiteral("SELECT Control.id, Control.FamilyId, Control.number, Control.enhancement, Control.title, Control.description FROM Control JOIN Family ON Family.id = Control.FamilyId");
        if (!whereClause.isNull() && !whereClause.isEmpty())
            toPrep.append(" " + whereClause);
        toPrep.append(QStringLiteral(" ORDER BY Family.acronym, Control.number, Control.enhancement"));
        q.prepare(toPrep);
        for (const auto &variable : variables)
        {
            QString key;
            QVariant val;
            std::tie(key, val) = variable;
            q.bindValue(key, val);
        }
        q.exec();
        while (q.next())
        {
            Control c;
            c.id = q.value(0).toInt();
            c.familyId = q.value(1).toInt();
            c.number = q.value(2).toInt();
            c.enhancement = q.value(3).isNull() ? -1 : q.value(3).toInt();
            c.title = q.value(4).toString();
            c.description = q.value(5).toString();
            ret.append(c);
        }
    }
    return ret;
}

/**
 * @brief DbManager::GetDBPath
 * @return The path to the database file
 */
QString DbManager::GetDBPath()
{
    return _dbPath;
}

/**
 * @brief DbManager::GetFamily
 * @param id
 * @return The @a Family associated with the provided database @a id.
 * If the @a id is not in the database, the default @a Family with an
 * ID of -1 is returned.
 */
Family DbManager::GetFamily(int id)
{
    QVector<Family> tmpFamily = GetFamilies(QStringLiteral("WHERE Family.id = :id"), {std::make_tuple<QString, QVariant>(QStringLiteral(":id"), id)});
    if (tmpFamily.count() > 0)
        return tmpFamily.first();
    Family ret;
    Warning(QStringLiteral("Family Not Found"), "The Family associated with ID " + QString::number(id) + " could not be found.");
    return ret;
}

/**
 * @brief DbManager::GetLegacyIds
 * @param STIGCheckId
 * @return The list of Legacy IDs associated with this STIGCheck
 */
QVector<QString> DbManager::GetLegacyIds(int STIGCheckId)
{
    QVector<QString> ret;
    QSqlDatabase db;
    if (CheckDatabase(db))
    {
        QSqlQuery q(db);
        q.prepare(QStringLiteral("SELECT LegacyId FROM STIGCheckLegacyId WHERE STIGCheckCCI.STIGCheckId = :STIGCheckId"));
        q.bindValue(QStringLiteral(":STIGCheckId"), STIGCheckId);
        q.exec();
        while (q.next())
        {
            ret.append(q.value(0).toString());
        }
    }
    return ret;
}

/**
 * @brief DbManager::GetLogLevel
 * @return the log level of the database
 *
 * This function is used for caching and multithreading optimization.
 */
int DbManager::GetLogLevel()
{
    if (_logLevel < 0)
        _logLevel = GetVariable(QStringLiteral("loglevel")).toInt();
    return _logLevel;
}

QVector<CCI> DbManager::GetRemapCCIs()
{
    CCI cci366 = GetCCIByCCI(366);

    if (GetVariable("remapCM6") == QStringLiteral("n"))
    {
        return {cci366};
    }

    QString isImportStr = IsEmassImport() ? QStringLiteral(" isImport > 0 AND") : QString();

    QVector<CCI> toRet = GetCCIs("WHERE" + isImportStr + " ControlId = (SELECT id FROM Control WHERE FamilyId = (SELECT id FROM Family WHERE Acronym = 'CM') AND number = 6 AND enhancement IS NULL)");

    if (toRet.count() > 0)
        return toRet;

    return {cci366};
}

/**
 * @brief DbManager::GetFamily
 * @param acronym
 * @return The @a Family associated with the provided @a acronym. If
 * the @a acronym is not in the database, the default @a Family with
 * an ID of -1 is returned.
 */
Family DbManager::GetFamily(const QString &acronym)
{
    QVector<Family> tmpFamily = GetFamilies(QStringLiteral("WHERE Family.acronym = :acronym"), {std::make_tuple<QString, QVariant>(QStringLiteral(":acronym"), acronym)});
    if (tmpFamily.count() > 0)
        return tmpFamily.first();
    Family ret;
    Warning(QStringLiteral("Family Not Found"), "The Family associated with " + acronym + " could not be found.");
    return ret;
}

/**
 * @brief DbManager::GetFamilies
 * @param whereClause
 * @param variables
 * @return A QVector of @a Families that are in the database. SQL
 * commands are dynamically built from an optional supplied
 * @a whereClause. SQL parameters are bound by supplying them in a
 * list of tuples in the @a variables parameter.
 *
 * @example GetFamilies
 * @title default
 *
 * The default GetFamilies() with no parameters returns all
 * @a Families in the database.
 *
 * @code
 * DbManager db;
 * QVector<Family> families = db.GetFamilies();
 * @endcode
 *
 * @example GetFamiliesWhere
 * @title where clause
 *
 * A WHERE clause with parameterized SQL can be added to the query.
 *
 * @code
 * DbManager db;
 * int id = 4; //Family ID 4 in the database
 * QString sampleAcronym = "AC";
 *
 * //get Family by ID
 * Family family = GetFamilies("WHERE Family.id = :id",
 *                                  {std::make_tuple<QString, QVariant>(":id", id)}
 *                            ).first();
 *
 * //get Family by Acronym
 * family = GetFamilies("WHERE Family.acronym = :acronym",
 *                           {std::make_tuple<QString, QVariant>(":acronym", "AC")}
 *                     ).first();
 * @endcode
 */
QVector<Family> DbManager::GetFamilies(const QString &whereClause, const QVector<std::tuple<QString, QVariant>> &variables)
{
    QSqlDatabase db;
    QVector<Family> ret;
    if (CheckDatabase(db))
    {
        QSqlQuery q(db);
        QString toPrep = QStringLiteral("SELECT Family.id, Family.acronym, Family.description FROM Family");
        if (!whereClause.isNull() && !whereClause.isEmpty())
            toPrep.append(" " + whereClause);
        toPrep.append(QStringLiteral(" ORDER BY Family.acronym"));
        q.prepare(toPrep);
        for (const auto &variable : variables)
        {
            QString key;
            QVariant val;
            std::tie(key, val) = variable;
            q.bindValue(key, val);
        }
        q.exec();
        while (q.next())
        {
            Family f;
            f.id = q.value(0).toInt();
            f.acronym = q.value(1).toString();
            f.description = q.value(2).toString();
            ret.append(f);
        }
    }
    return ret;
}

/**
 * @brief DbManager::GetSTIG
 * @param id
 * @return The @a STIG associated with the provided database @a id.
 * If the @a STIG does not exist in the database, the default @a STIG
 * with an id of -1 is returned.
 */
STIG DbManager::GetSTIG(int id)
{
    QVector<STIG> tmpStigs = GetSTIGs(QStringLiteral("WHERE id = :id"), {std::make_tuple<QString, QVariant>(QStringLiteral(":id"), id)});
    if (tmpStigs.count() > 0)
        return tmpStigs.first();
    STIG ret;
    Warning(QStringLiteral("Unable to Find STIG"), "The STIG of ID " + QString::number(id) + " was not found in the database.");
    return ret;
}

/**
 * @brief DbManager::GetSTIG
 * @param id
 * @return The @a STIG associated with the provided @a STIG metadata.
 * If the @a STIG does not exist in the database, the default @a STIG
 * with an id of -1 is returned.
 *
 * A @a STIG has an implied unique constraint formed with the
 * @a title, @a version, and @a release metadata.
 */
STIG DbManager::GetSTIG(const QString &title, int version, const QString &release)
{
    QVector<STIG> tmpStigs = GetSTIGs(QStringLiteral("WHERE title = :title AND release = :release AND version = :version"), {
                                        std::make_tuple<QString, QVariant>(QStringLiteral(":title"), title),
                                        std::make_tuple<QString, QVariant>(QStringLiteral(":release"), release),
                                        std::make_tuple<QString, QVariant>(QStringLiteral(":version"), version)
                                    });
    if (tmpStigs.count() > 0)
        return tmpStigs.first();
    STIG ret;
    Warning(QStringLiteral("Unable to Find STIG"), "The following STIG has not been added to the master database (This is normal if you are attempting to import a new STIG that does not currently exist in the DB, and the new STIG will likely be inserted if there are no other errors.):\nTitle: " + title + "\nVersion: " + QString::number(version) + "\n" + release, true);
    return ret;
}

/**
 * @brief DbManager::GetSTIG
 * @param stig
 * @return The provided @a STIG is checked to make sure that it is
 * part of the database. If the provided @a stig.id is not in the
 * database, the metadata elements are checked. If the @a STIG is
 * still not found, the default @a STIG with an id of -1 is returned.
 */
STIG DbManager::GetSTIG(const STIG &stig)
{
    //find STIG by ID
    if (stig.id > 0)
    {
        STIG tmpSTIG = GetSTIG(stig.id);
        if (tmpSTIG.id > 0)
            return tmpSTIG;
    }
    //if ID is not provided or isn't in DB, find by STIG parameters
    return GetSTIG(stig.title, stig.version, stig.release);
}

/**
 * @brief DbManager::GetVariable
 * @param name
 * @return The value associated with the requested variable.
 *
 * The internal variables table stores program-related metadata, such
 * as the version of the database. This version number is checked
 * each time the database object is created to make sure that it is
 * valid.
 */
QString DbManager::GetVariable(const QString &name)
{
    QSqlDatabase db;
    QString ret = QString();
    if (CheckDatabase(db))
    {
        QSqlQuery q(db);
        q.prepare(QStringLiteral("SELECT value FROM variables WHERE name = :name"));
        q.bindValue(QStringLiteral(":name"), name);
        q.exec();
        if (q.next())
        {
            ret = q.value(0).toString();
        }
    }
    return ret;
}

/**
 * @brief DbManager::IsEmassImport
 * @return \c True when an eMASS spreadsheet has been imported.
 * Otherwise, \c false.
 */
bool DbManager::IsEmassImport()
{
    QSqlDatabase db;
    if (CheckDatabase(db))
    {
        QSqlQuery q(db);
        q.prepare(QStringLiteral("SELECT COUNT(*) FROM CCI WHERE isImport > 0"));
        q.exec();
        if (q.next() && q.value(0).toInt() > 0)
        {
            return true;
        }
    }
    return false;
}

/**
 * @brief DbManager::LoadDB
 * @param path
 * @return @c True when the database is restored from @a path,
 * otherwise @c false.
 */
bool DbManager::LoadDB(const QString &path)
{
    QFile source(path);
    QFile dest(_dbPath);
    if (source.open(QFile::ReadOnly) && dest.open(QFile::WriteOnly))
    {
        dest.write(qUncompress(source.readAll()));
        source.close();
        dest.close();
        return true;
    }

    Warning(QStringLiteral("Unable to Open File"), "The file " + path + " could not be opened for writing.");
    return false;
}

/**
 * @brief DbManager::Log
 * @param severity
 * @param location
 * @param query
 * @return true if the log record is written to the database; otherwise, false.
 */
bool DbManager::Log(int severity, const QString &location, const QSqlQuery &query)
{
    if (GetLogLevel() > 1)
    {
        return Log(severity, location, GetLastExecutedQuery(query));
    }
    return false;
}

/**
 * @brief DbManager::Log
 * @param severity
 * @param location
 * @param message
 * @param level
 * @return true if the log record is written to the database; otherwise, false.
 *
 * Log events to the logging table.
 */
bool DbManager::Log(int severity, const QString &location, const QString &message)
{
    bool ret = false;
    QSqlDatabase db;
    if (CheckDatabase(db))
    {
        QSqlQuery q(db);
        q.prepare(QStringLiteral("INSERT INTO Log (`when`, `severity`, `location`, `message`, `user`) VALUES(:datetime, :severity, :location, :message, :user)"));
        //get ISO 8601 datestamp with timezone
        q.bindValue(QStringLiteral(":datetime"), QDateTime::currentDateTime().toOffsetFromUtc(QDateTime::currentDateTime().offsetFromUtc()).toString(Qt::ISODate));
        q.bindValue(QStringLiteral(":severity"), severity);
        q.bindValue(QStringLiteral(":location"), location);
        q.bindValue(QStringLiteral(":message"), message);
        //logging of username required by STIG rule SV-84059r1_rule
        q.bindValue(QStringLiteral(":user"), QDir::home().dirName());
        ret = q.exec();
        //logging is not logged
    }
    return ret;
}

/**
 * @brief DbManager::SaveDB
 * @param path
 * @return @c True when the database is saved to @a path. Otherwise,
 * @c false.
 */
bool DbManager::SaveDB(const QString &path)
{
    QFile source(_dbPath);
    QFile dest(path);

    if (source.open(QFile::ReadOnly) && dest.open(QFile::WriteOnly))
    {
        dest.write(qCompress(source.readAll(), 9));
        source.close();
        dest.close();
        return true;
    }

    Warning(QStringLiteral("Unable to Open File"), "The file " + path + " could not be opened for writing.");
    return false;
}

/**
 * @brief DbManager::HashDB
 * @return The SHA3_256 hash of the database file
 */
QByteArray DbManager::HashDB()
{
    QFile source(_dbPath);
    QByteArray ret;
    if (source.open(QFile::ReadOnly))
    {
        ret = QCryptographicHash::hash(qCompress(source.readAll(), 9), QCryptographicHash::Sha3_256);
        source.close();
    }
    return ret;
}

/**
 * @brief DbManager::UpdateAsset
 * @param asset
 * @return \c True when the Asset is updated with the provided
 * metadata. Otherwise, \c false.
 */
bool DbManager::UpdateAsset(const Asset &asset)
{
    Asset tmpAsset = GetAsset(asset);
    bool ret = false;
    if (tmpAsset.id > 0)
    {
        QSqlDatabase db;
        ret = true;
        if (CheckDatabase(db))
        {
            QSqlQuery q(db);
            //NOTE: The new values use the provided "cci" while the WHERE clause uses the Database-identified "tmpCCI".
            q.prepare(QStringLiteral("UPDATE Asset SET assetType = :assetType, hostName = :hostName, hostIP = :hostIP, hostMAC = :hostMAC, hostFQDN = :hostFQDN, techArea = :techArea, targetKey = :targetKey, webOrDatabase = :webOrDatabase, webDBSite = :webDBSite, webDBInstance = :webDBInstance WHERE id = :id"));
            q.bindValue(QStringLiteral(":assetType"), asset.assetType.isEmpty() ? nullptr : asset.assetType);
            q.bindValue(QStringLiteral(":hostName"), asset.hostName);
            q.bindValue(QStringLiteral(":hostIP"), asset.hostIP.isEmpty() ? nullptr : asset.hostIP);
            q.bindValue(QStringLiteral(":hostMAC"), asset.hostMAC.isEmpty() ? nullptr : asset.hostMAC);
            q.bindValue(QStringLiteral(":hostFQDN"), asset.hostFQDN.isEmpty() ? nullptr : asset.hostFQDN);
            q.bindValue(QStringLiteral(":techArea"), asset.techArea.isEmpty() ? nullptr : asset.techArea);
            q.bindValue(QStringLiteral(":targetKey"), asset.targetKey.isEmpty() ? nullptr : asset.targetKey);
            q.bindValue(QStringLiteral(":webOrDatabase"), asset.webOrDB);
            q.bindValue(QStringLiteral(":webDBSite"), asset.webDbSite.isEmpty() ? nullptr : asset.webDbSite);
            q.bindValue(QStringLiteral(":webDBInstance"), asset.webDbInstance.isEmpty() ? nullptr : asset.webDbInstance);
            q.bindValue(QStringLiteral(":id"), tmpAsset.id);
            ret = q.exec();
            Log(6, QStringLiteral("UpdateAsset"), q);
        }
    }
    return ret;
}

/**
 * @brief DbManager::UpdateCCI
 * @param cci
 * @return \c True when the CCI is updated with the provided
 * metadata. Otherwise, \c false.
 */
bool DbManager::UpdateCCI(const CCI &cci)
{
    CCI tmpCCI = GetCCI(cci);
    bool ret = false;
    if (tmpCCI.id > 0)
    {
        QSqlDatabase db;
        ret = true;
        if (CheckDatabase(db))
        {
            QSqlQuery q(db);
            //NOTE: The new values use the provided "cci" while the WHERE clause uses the Database-identified "tmpCCI".
            q.prepare(QStringLiteral("UPDATE CCI SET ControlId = :ControlId, cci = :cci, definition = :definition, isImport = :isImport, importCompliance = :importCompliance, importDateTested = :importDateTested, importTestedBy = :importTestedBy, importTestResults = :importTestResults, importCompliance2 = :importCompliance2, importDateTested2 = :importDateTested2, importTestedBy2 = :importTestedBy2, importTestResults2 = :importTestResults2, importControlImplementationStatus = :importControlImplementationStatus, importSecurityControlDesignation = :importSecurityControlDesignation, importInherited = :importInherited, importApNum = :importApNum, importImplementationGuidance = :importImplementationGuidance, importAssessmentProcedures = :importAssessmentProcedures, importNarrative = :importNarrative WHERE id = :id"));
            q.bindValue(QStringLiteral(":ControlId"), cci.controlId);
            q.bindValue(QStringLiteral(":cci"), cci.cci);
            q.bindValue(QStringLiteral(":definition"), cci.definition);
            q.bindValue(QStringLiteral(":isImport"), cci.isImport);
            q.bindValue(QStringLiteral(":importCompliance"), cci.isImport ? cci.importCompliance : nullptr);
            q.bindValue(QStringLiteral(":importDateTested"), cci.isImport ? cci.importDateTested : nullptr);
            q.bindValue(QStringLiteral(":importTestedBy"), cci.isImport ? cci.importTestedBy : nullptr);
            q.bindValue(QStringLiteral(":importTestResults"), cci.isImport ? cci.importTestResults : nullptr);
            q.bindValue(QStringLiteral(":importCompliance2"), cci.isImport ? cci.importCompliance2 : nullptr);
            q.bindValue(QStringLiteral(":importDateTested2"), cci.isImport ? cci.importDateTested2 : nullptr);
            q.bindValue(QStringLiteral(":importTestedBy2"), cci.isImport ? cci.importTestedBy2 : nullptr);
            q.bindValue(QStringLiteral(":importTestResults2"), cci.isImport ? cci.importTestResults2 : nullptr);
            q.bindValue(QStringLiteral(":importControlImplementationStatus"), cci.isImport ? cci.importControlImplementationStatus : nullptr);
            q.bindValue(QStringLiteral(":importSecurityControlDesignation"), cci.isImport ? cci.importSecurityControlDesignation : nullptr);
            q.bindValue(QStringLiteral(":importInherited"), cci.isImport ? cci.importInherited : nullptr);
            q.bindValue(QStringLiteral(":importApNum"), cci.isImport ? cci.importApNum : nullptr);
            q.bindValue(QStringLiteral(":importImplementationGuidance"), cci.isImport ? cci.importImplementationGuidance : nullptr);
            q.bindValue(QStringLiteral(":importAssessmentProcedures"), cci.isImport ? cci.importAssessmentProcedures : nullptr);
            q.bindValue(QStringLiteral(":importNarrative"), cci.isImport ? cci.importNarrative : nullptr);
            q.bindValue(QStringLiteral(":id"), tmpCCI.id);
            ret = q.exec();
            Log(6, QStringLiteral("UpdateCCI"), q);
        }
    }
    return ret;
}

/**
 * @brief DbManager::UpdateCKLCheck
 * @param check
 * @return @c True when the database is updated with the supplied
 * @a CKLCheck information. Otherwise, @c false.
 */
bool DbManager::UpdateCKLCheck(const CKLCheck &check)
{
    CKLCheck tmpCheck = GetCKLCheck(check);
    bool ret = false;
    if (tmpCheck.id > 0)
    {
        QSqlDatabase db;
        ret = true;
        if (CheckDatabase(db))
        {
            QSqlQuery q(db);
            //NOTE: The new values use the provided "check" while the WHERE clause uses the Database-identified "tmpCheck".
            q.prepare(QStringLiteral("UPDATE CKLCheck SET status = :status, findingDetails = :findingDetails, comments = :comments, severityOverride = :severityOverride, severityJustification = :severityJustification WHERE id = :id"));
            q.bindValue(QStringLiteral(":status"), check.status);
            q.bindValue(QStringLiteral(":findingDetails"), check.findingDetails);
            q.bindValue(QStringLiteral(":comments"), check.comments);
            q.bindValue(QStringLiteral(":severityOverride"), check.severityOverride);
            q.bindValue(QStringLiteral(":severityJustification"), check.severityJustification);
            q.bindValue(QStringLiteral(":id"), tmpCheck.id);
            ret = q.exec();
            Log(6, QStringLiteral("UpdateCKLCheck"), q);
        }
    }
    return ret;
}

/**
 * @brief DbManager::UpdateSTIG
 * @param stig
 * @return @c True when the STIG is updated with the provided @a STIG.
 * Otherwise, @c false.
 */
bool DbManager::UpdateSTIG(const STIG &stig)
{
    STIG tmpSTIG = GetSTIG(stig);
    bool ret = false;

    if (tmpSTIG.id > 0)
    {
        QSqlDatabase db;
        ret = true;
        if (CheckDatabase(db))
        {
            QSqlQuery q(db);
            q.prepare(QStringLiteral("UPDATE STIG SET title = :title, description = :description, release = :release, version = :version, benchmarkId = :benchmarkId, fileName = :fileName WHERE id = :id"));
            q.bindValue(QStringLiteral(":title"), stig.title);
            q.bindValue(QStringLiteral(":description"), stig.description);
            q.bindValue(QStringLiteral(":release"), stig.release);
            q.bindValue(QStringLiteral(":version"), stig.version);
            q.bindValue(QStringLiteral(":benchmarkId"), stig.benchmarkId);
            q.bindValue(QStringLiteral(":fileName"), stig.fileName);
            q.bindValue(QStringLiteral(":id"), stig.id);
            ret = q.exec();
            Log(6, QStringLiteral("UpdateSTIG"), q);
        }
    }

    return ret;
}

/**
 * @brief DbManager::UpdateSTIGCheck
 * @param check
 * @return @c True when the database is updated with the supplied
 * @a STIGCheck information. Otherwise, @c false.
 */
bool DbManager::UpdateSTIGCheck(const STIGCheck &check)
{
    STIGCheck tmpCheck = GetSTIGCheck(check);
    bool ret = false;
    if (tmpCheck.id > 0)
    {
        QSqlDatabase db;
        ret = true;
        if (CheckDatabase(db))
        {
            QSqlQuery q(db);
            //NOTE: The new values use the provided "check" while the WHERE clause uses the Database-identified "tmpCheck".
            q.prepare(QStringLiteral("UPDATE STIGCheck SET `STIGId` = :STIGId, `rule` = :rule, `vulnNum` = :vulnNum, `groupTitle` = :groupTitle, `ruleVersion` = :ruleVersion, `severity` = :severity, `weight` = :weight, `title` = :title, `vulnDiscussion` = :vulnDiscussion, `falsePositives` = :falsePositives, `falseNegatives` = :falseNegatives, `fix` = :fix, `check` = :check, `documentable` = :documentable, `mitigations` = :mitigations, `severityOverrideGuidance` = :severityOverrideGuidance, `checkContentRef` = :checkContentRef, `potentialImpact` = :potentialImpact, `thirdPartyTools` = :thirdPartyTools, `mitigationControl` = :mitigationControl, `responsibility` = :responsibility, `IAControls` = :IAControls, `targetKey` = :targetKey, `isRemap` = :isRemap WHERE `id` = :id"));
            q.bindValue(QStringLiteral(":STIGId"), check.stigId);
            q.bindValue(QStringLiteral(":rule"), check.rule);
            q.bindValue(QStringLiteral(":vulnNum"), check.vulnNum);
            q.bindValue(QStringLiteral(":groupTitle"), check.groupTitle);
            q.bindValue(QStringLiteral(":ruleVersion"), check.ruleVersion);
            q.bindValue(QStringLiteral(":severity"), check.severity);
            q.bindValue(QStringLiteral(":weight"), check.weight);
            q.bindValue(QStringLiteral(":title"), check.title);
            q.bindValue(QStringLiteral(":vulnDiscussion"), check.vulnDiscussion);
            q.bindValue(QStringLiteral(":falsePositives"), check.falsePositives);
            q.bindValue(QStringLiteral(":falseNegatives"), check.falseNegatives);
            q.bindValue(QStringLiteral(":fix"), check.fix);
            q.bindValue(QStringLiteral(":check"), check.check);
            q.bindValue(QStringLiteral(":documentable"), check.documentable);
            q.bindValue(QStringLiteral(":mitigations"), check.mitigations);
            q.bindValue(QStringLiteral(":severityOverrideGuidance"), check.severityOverrideGuidance);
            q.bindValue(QStringLiteral(":checkContentRef"), check.checkContentRef);
            q.bindValue(QStringLiteral(":potentialImpact"), check.potentialImpact);
            q.bindValue(QStringLiteral(":thirdPartyTools"), check.thirdPartyTools);
            q.bindValue(QStringLiteral(":mitigationControl"), check.mitigationControl);
            q.bindValue(QStringLiteral(":responsibility"), check.responsibility);
            q.bindValue(QStringLiteral(":IAControls"), check.iaControls);
            q.bindValue(QStringLiteral(":targetKey"), check.targetKey);
            q.bindValue(QStringLiteral(":isRemap"), check.isRemap);
            q.bindValue(QStringLiteral(":id"), check.id);
            ret = q.exec();
            Log(6, QStringLiteral("UpdateSTIGCheck-STIGCheck"), q);
            q.prepare(QStringLiteral("DELETE FROM STIGCheckCCI WHERE STIGCheckId = :STIGCheckId"));
            q.bindValue(QStringLiteral(":STIGCheckId"), tmpCheck.id);
            ret = q.exec() && ret;
            Log(6, QStringLiteral("UpdateSTIGCheck-STIGCheckCCI1"), q);
            Q_FOREACH (int cciId, check.cciIds)
            {
                q.prepare(QStringLiteral("INSERT INTO STIGCheckCCI (`STIGCheckId`, `CCIId`) VALUES(:STIGCheckId, :CCIId)"));
                q.bindValue(QStringLiteral(":STIGCheckId"), tmpCheck.id);
                q.bindValue(QStringLiteral(":CCIId"), cciId);
                ret = q.exec() && ret;
                Log(6, QStringLiteral("UpdateSTIGCheck-STIGCheckCCI2"), q);
            }
            q.prepare(QStringLiteral("DELETE FROM STIGCheckLegacyId WHERE STIGCheckId = :STIGCheckId"));
            q.bindValue(QStringLiteral(":STIGCheckId"), tmpCheck.id);
            ret = q.exec() && ret;
            Log(6, QStringLiteral("UpdateSTIGCheck-STIGCheckLegacyId1"), q);
            Q_FOREACH (QString legacyId, check.legacyIds)
            {
                q.prepare(QStringLiteral("INSERT INTO STIGCheckLegacyId (`STIGCheckId`, `LegacyId`) VALUES(:STIGCheckId, :LegacyId)"));
                q.bindValue(QStringLiteral(":STIGCheckId"), tmpCheck.id);
                q.bindValue(QStringLiteral(":LegacyId"), legacyId);
                ret = q.exec() && ret;
                Log(6, QStringLiteral("UpdateSTIGCheck-STIGCheckLegacyId2"), q);
            }
        }
    }
    return ret;
}

/**
 * @brief DbManager::UpdateVariable
 * @param name
 * @param value
 * @return @c True when the variable is updated in the database.
 * Otherwise, @c false.
 */
bool DbManager::UpdateVariable(const QString &name, const QString &value)
{
    QSqlDatabase db;
    bool ret = false;
    if (CheckDatabase(db))
    {
        QSqlQuery q(db);
        q.prepare(QStringLiteral("UPDATE variables SET value = :value WHERE name = :name"));
        q.bindValue(QStringLiteral(":value"), value);
        q.bindValue(QStringLiteral(":name"), name);
        ret = q.exec();
        Log(6, QStringLiteral("UpdateVariable"), q);
    }
    return ret;
}

/**
 * @brief DbManager::CheckDatabase
 * @param db
 * @return @c True when the database connection is ready to use.
 * Otherwise, @c false.
 *
 * Each thread in the application gets it own database connection.
 * Calling CheckDatabase on the QSqlDatabase will bind it to the
 * thread's existing connection or create a new one for the current
 * thread.
 */
bool DbManager::CheckDatabase(QSqlDatabase &db)
{
    db = QSqlDatabase::database(QString::number(reinterpret_cast<quint64>(QThread::currentThreadId())));
    if (!db.isOpen())
        db.open();
    if (!db.isOpen())
        return false;
    return db.isValid();
}

/**
 * @brief DbManager::UpdateDatabaseFromVersion
 * @param version
 * @return @c True when the database is up-to-date or updated.
 * Otherwise, @c false.
 */
bool DbManager::UpdateDatabaseFromVersion(int version)
{
    QSqlDatabase db;
    bool ret = false;
    if (CheckDatabase(db))
    {
        ret = true; //assume success from here

        //upgrade to version 1 of the database
        if (version <= 0)
        {
            //New database; initial creation and setup

            QSqlQuery q(db);
            q.prepare(QStringLiteral("CREATE TABLE `Family` ( "
                        "`id`	INTEGER PRIMARY KEY AUTOINCREMENT, "
                        "`Acronym`	TEXT UNIQUE, "
                        "`Description`	TEXT UNIQUE"
                        ")"));
            ret = q.exec() && ret;
            q.prepare(QStringLiteral("CREATE TABLE `Control` ( "
                        "`id`	INTEGER PRIMARY KEY AUTOINCREMENT, "
                        "`FamilyId`	INTEGER NOT NULL, "
                        "`number`	INTEGER NOT NULL, "
                        "`enhancement`	INTEGER, "
                        "`title`	TEXT, "
                        "`description`  TEXT, "
                        "FOREIGN KEY(`FamilyID`) REFERENCES `Family`(`id`) "
                        ")"));
            ret = q.exec() && ret;
            q.prepare(QStringLiteral("CREATE TABLE `CCI` ( "
                      "`id`	INTEGER PRIMARY KEY AUTOINCREMENT, "
                      "`ControlId`	INTEGER, "
                      "`cci`    INTEGER, "
                      "`definition`	TEXT, "
                      "`isImport` INTEGER NOT NULL DEFAULT 0, "
                      "`importCompliance`	TEXT, "
                      "`importDateTested`	TEXT, "
                      "`importTestedBy`	TEXT, "
                      "`importTestResults`	TEXT, "
                      "`importCompliance2`	TEXT, "
                      "`importDateTested2`	TEXT, "
                      "`importTestedBy2`	TEXT, "
                      "`importTestResults2`	TEXT, "
                      "`importControlImplementationStatus`	TEXT, "
                      "`importSecurityControlDesignation`	TEXT, "
                      "`importInherited`	TEXT, "
                      "`importApNum`	TEXT, "
                      "`importImplementationGuidance`	TEXT, "
                      "`importAssessmentProcedures`	TEXT, "
                      "FOREIGN KEY(`ControlId`) REFERENCES `Control`(`id`) "
                      ")"));
            ret = q.exec() && ret;
            q.prepare(QStringLiteral("CREATE TABLE `variables` ( "
                      "`name`	TEXT, "
                      "`value`	TEXT "
                      ")"));
            ret = q.exec() && ret;
            q.prepare(QStringLiteral("CREATE TABLE `STIG` ( "
                      "`id`	INTEGER PRIMARY KEY AUTOINCREMENT, "
                      "`title`	TEXT, "
                      "`description`	TEXT, "
                      "`release`	TEXT, "
                      "`version`	INTEGER, "
                      "`benchmarkId`	TEXT, "
                      "`fileName`	TEXT "
                      ")"));
            ret = q.exec() && ret;
            q.prepare(QStringLiteral("CREATE TABLE `STIGCheck` ( "
                      "`id`	INTEGER PRIMARY KEY AUTOINCREMENT, "
                      "`STIGId`	INTEGER, "
                      "`rule`	TEXT, "
                      "`vulnNum`    TEXT, "
                      "`groupTitle`    TEXT, "
                      "`ruleVersion`    TEXT, "
                      "`severity`	INTEGER, "
                      "`weight` REAL, "
                      "`title`	TEXT, "
                      "`vulnDiscussion`	TEXT, "
                      "`falsePositives`	TEXT, "
                      "`falseNegatives`	TEXT, "
                      "`fix`	TEXT, "
                      "`check`	TEXT, "
                      "`documentable`	INTEGER, "
                      "`mitigations`	TEXT, "
                      "`severityOverrideGuidance`	TEXT, "
                      "`checkContentRef`	TEXT, "
                      "`potentialImpact`	TEXT, "
                      "`thirdPartyTools`	TEXT, "
                      "`mitigationControl`	TEXT, "
                      "`responsibility`	TEXT, "
                      "`IAControls` TEXT, "
                      "`targetKey` TEXT, "
                      "FOREIGN KEY(`STIGId`) REFERENCES `STIG`(`id`) "
                      ")"));
            ret = q.exec() && ret;
            q.prepare(QStringLiteral("CREATE TABLE `STIGCheckCCI` ( "
                      "`id`	INTEGER PRIMARY KEY AUTOINCREMENT, "
                      "`STIGCheckId`	INTEGER, "
                      "`CCIId`	INTEGER, "
                      "FOREIGN KEY(`STIGCheckId`) REFERENCES `STIGCheck`(`id`), "
                      "FOREIGN KEY(`CCIId`) REFERENCES `CCI`(`id`) "
                      ")"));
            ret = q.exec() && ret;
            q.prepare(QStringLiteral("CREATE TABLE `Asset` ( "
                      "`id`	INTEGER PRIMARY KEY AUTOINCREMENT, "
                      "`assetType`	TEXT, "
                      "`hostName`	TEXT UNIQUE COLLATE NOCASE, "
                      "`hostIP`	TEXT, "
                      "`hostMAC`	TEXT, "
                      "`hostFQDN`	TEXT, "
                      "`techArea`	TEXT, "
                      "`targetKey`	TEXT, "
                      "`webOrDatabase`	INTEGER, "
                      "`webDBSite`	TEXT, "
                      "`webDBInstance`	TEXT "
                      ")"));
            ret = q.exec() && ret;
            q.prepare(QStringLiteral("CREATE TABLE `AssetSTIG` ( "
                      "`id`	INTEGER PRIMARY KEY AUTOINCREMENT, "
                      "`AssetId`	INTEGER, "
                      "`STIGId`	INTEGER, "
                      "FOREIGN KEY(`AssetId`) REFERENCES `Asset`(`id`), "
                      "FOREIGN KEY(`STIGId`) REFERENCES `STIG`(`id`) "
                      ")"));
            ret = q.exec() && ret;
            q.prepare(QStringLiteral("CREATE TABLE `CKLCheck` ( "
                      "`id`	INTEGER PRIMARY KEY AUTOINCREMENT, "
                      "`AssetId`	INTEGER, "
                      "`STIGCheckId`	INTEGER, "
                      "`status`	INTEGER, "
                      "`findingDetails`	TEXT, "
                      "`comments`	TEXT, "
                      "`severityOverride`	INTEGER, "
                      "`severityJustification`	TEXT, "
                      "FOREIGN KEY(`STIGCheckId`) REFERENCES `STIGCheck`(`id`), "
                      "FOREIGN KEY(`AssetId`) REFERENCES `Asset`(`id`) "
                      ")"));
            ret = q.exec() && ret;
            q.prepare(QStringLiteral("CREATE TABLE `Log` ( "
                      "`id`	INTEGER PRIMARY KEY AUTOINCREMENT, "
                      "`when`	DATETIME, "
                      "`severity`	INTEGER, "
                      "`location`	TEXT, "
                      "`message`	TEXT, "
                      "`user`	TEXT"
                      ")"));
            ret = q.exec() && ret;
            q.prepare(QStringLiteral("INSERT INTO variables (name, value) VALUES(:name, :value)"));
            q.bindValue(QStringLiteral(":name"), "version");
            q.bindValue(QStringLiteral(":value"), "1");
            ret = q.exec() && ret;
            q.bindValue(QStringLiteral(":name"), "lastdir");
            q.bindValue(QStringLiteral(":value"), QStandardPaths::writableLocation(QStandardPaths::DocumentsLocation));
            ret = q.exec() && ret;
            q.bindValue(QStringLiteral(":name"), "loglevel");
            q.bindValue(QStringLiteral(":value"), "1");
            ret = q.exec() && ret;

            //write changes from update
            db.commit();
        }

        //upgrade to version 2 of the database
        if (version < 2)
        {
            QSqlQuery q(db);
            q.prepare(QStringLiteral("CREATE TABLE `Supplement` ( "
                        "`id`	INTEGER PRIMARY KEY AUTOINCREMENT, "
                        "`STIGId`	INTEGER, "
                        "`path`	TEXT, "
                        "`contents`	BLOB, "
                        "FOREIGN KEY(`STIGId`) REFERENCES `STIG`(`id`)"
                        ")"));
            ret = q.exec() && ret;
            q.prepare(QStringLiteral("CREATE TABLE `STIGCheckLegacyId` ( "
                        "`id`	INTEGER PRIMARY KEY AUTOINCREMENT, "
                        "`STIGCheckId`	INTEGER, "
                        "`LegacyId`	TEXT, "
                        "FOREIGN KEY(`STIGCheckId`) REFERENCES `STIGCheck`(`id`)"
                        ")"));
            ret = q.exec() && ret;
            q.prepare(QStringLiteral("INSERT INTO variables (name, value) VALUES(:name, :value)"));
            q.bindValue(QStringLiteral(":name"), QStringLiteral("indexSupplements"));
            q.bindValue(QStringLiteral(":value"), QStringLiteral("n"));
            ret = q.exec() && ret;
            q.bindValue(QStringLiteral(":name"), QStringLiteral("quarterly"));
            q.bindValue(QStringLiteral(":value"), QStringLiteral("https://dl.dod.cyber.mil/wp-content/uploads/stigs/zip/U_SRG-STIG_Library_2020_04v1.zip"));
            ret = q.exec() && ret;
            q.bindValue(QStringLiteral(":name"), QStringLiteral("remapCM6"));
            q.bindValue(QStringLiteral(":value"), QStringLiteral("n"));
            ret = q.exec() && ret;
            q.prepare(QStringLiteral("ALTER TABLE STIGCheck ADD COLUMN isRemap INTEGER NOT NULL DEFAULT 0"));
            ret = q.exec() && ret;
            ret = UpdateVariable(QStringLiteral("version"), QStringLiteral("2")) && ret;
        }
<<<<<<< HEAD
	if (version < 3)
	{
            QSqlQuery q(db);
            q.bindValue(QStringLiteral(":name"), QStringLiteral("quarterly"));
	    q.bindValue(QStringLiteral(":value"), QStringLiteral("https://dl.dod.cyber.mil/wp-content/uploads/stigs/zip/U_SRG-STIG_Library_2020_07v2.zip"));
            ret = q.exec() && ret;
            q.prepare(QStringLiteral("ALTER TABLE CCI ADD COLUMN importNarrative TEXT"));
            ret = q.exec() && ret;
            ret = UpdateVariable(QStringLiteral("version"), QStringLiteral("3")) && ret;
	}
=======
        if (version < 3)
        {
            ret = UpdateVariable(QStringLiteral("quarterly"), QStringLiteral("https://dl.dod.cyber.mil/wp-content/uploads/stigs/zip/U_SRG-STIG_Library_2020_07v2.zip")) && ret;
            ret = UpdateVariable(QStringLiteral("version"), QStringLiteral("3")) && ret;
        }
>>>>>>> 30305abc
    }
    return ret;
}

/**
 * @brief GetLastExecutedQuery
 * @param query
 * @return String of the last executed query.
 *
 * Modified from:
 *   https://stackoverflow.com/questions/5777409/how-to-get-last-prepared-and-executed-query-using-qsqlquery
 */
QString GetLastExecutedQuery(const QSqlQuery& query)
{
    QString sql = query.executedQuery();

    QMapIterator<QString, QVariant> it(query.boundValues());

    while (it.hasNext())
    {
        it.next();
        const QVariant &var = it.value();
        QSqlField field(QLatin1String(""), var.type());
        if (var.isNull())
        {
            field.clear();
        }
        else
        {
            field.setValue(var);
        }
        QString formatV = query.driver()->formatValue(field);
        sql.replace(it.key(), formatV);
    }
    return sql;
}
<|MERGE_RESOLUTION|>--- conflicted
+++ resolved
@@ -1,2868 +1,2860 @@
-/*
- * STIGQter - STIG fun with Qt
- *
- * Copyright © 2018–2020 Jon Hood, http://www.hoodsecurity.com/
- *
- * This program is free software: you can redistribute it and/or modify
- * it under the terms of the GNU General Public License as published by
- * the Free Software Foundation, either version 3 of the License, or
- * (at your option) any later version.
- *
- * This program is distributed in the hope that it will be useful,
- * but WITHOUT ANY WARRANTY; without even the implied warranty of
- * MERCHANTABILITY or FITNESS FOR A PARTICULAR PURPOSE.  See the
- * GNU General Public License for more details.
- *
- * You should have received a copy of the GNU General Public License
- * along with this program.  If not, see <http://www.gnu.org/licenses/>.
- */
-
-#include "dbmanager.h"
-#include "cklcheck.h"
-#include "common.h"
-
-#include <cstdlib>
-#include <QCryptographicHash>
-#include <QFile>
-#include <QSqlQuery>
-#include <QSqlError>
-#include <QThread>
-#include <QSqlField>
-#include <QSqlDriver>
-#include <QStandardPaths>
-#include <QFileInfo>
-#include <QDir>
-#include <QCoreApplication>
-
-/**
- * @class DbManager
- * @brief DbManager::DbManager represents the data layer for the
- * application.
- *
- * Each instance of the @a DbManager uses a thread-specific
- * connection to the SQLite database. Before executing queries, each
- * function checks the connection to the database by checking if the
- * current thread currently has a connection. If it does, the
- * thread's connection is reused. If not, a new, parallel connection
- * is established.
- *
- * Upon successful connection to the database, the version of the
- * database is checked to make sure that it is the latest version.
- *
- * The Semantic Versioning 2.0.0 system is utilized with the database
- * version being the main driver. While in beta (0.1.x), database
- * consistency is not kept. This means that databases built using
- * version 0.1.0_beta of STIGQter are incompatible with 0.1.1_beta.
- * Once released, the database will automatically be upgraded for
- * each new STIGQter revision (for major releases). For example, a
- * database built with STIGQter 1.0.0 would be compatible with
- * STIGQter 1.5.3. However, a database built with STIGQter 1.5.3 may
- * have features unsupported by STIGQter 1.0.0. The constructor for
- * the DbManager handles the automatic detection and upgrade of the
- * database.
- */
-
-/**
- * @brief DbManager::DbManager
- *
- * Default constructor.
- */
-DbManager::DbManager() : DbManager(QString::number(reinterpret_cast<quint64>(QThread::currentThreadId()))) { }
-
-/**
- * @overload DbManager::DbManager()
- * @brief DbManager::DbManager
- * @param connectionName
- *
- * Overloaded constructor with current thread's connection already
- * provided. If running from a standalone directory, STIGQter.db can
- * be present locally. If there is not a local STIGQter.db, the
- * application directory for the user is used.
- */
-DbManager::DbManager(const QString& connectionName) : DbManager(
-                                                          QFile::exists(QCoreApplication::applicationDirPath() + "/STIGQter.db") ?
-                                                              (QCoreApplication::applicationDirPath() + "/STIGQter.db") :
-                                                              QStandardPaths::writableLocation(QStandardPaths::AppDataLocation) + "/STIGQter.db",
-                                                          connectionName) { }
-
-
-/**
- * @overload DbManager::DbManager()
- * @brief DbManager::DbManager
- * @param path
- * @param connectionName
- *
- * Overloaded constructor with path to SQLite DB and current thread's
- * connection already provided.
- */
-DbManager::DbManager(const QString& path, const QString& connectionName) :
-    _dbPath(path),
-    _delayCommit(false),
-    _logLevel(-1)
-{
-    QSqlDatabase db = QSqlDatabase::database(connectionName);
-
-    if (!db.isValid())
-    {
-        bool initialize = false;
-
-        QFileInfo fi(path);
-        if (!fi.absoluteDir().exists())
-        {
-            fi.absoluteDir().mkpath(QStringLiteral("."));
-        }
-
-        //check if database file exists or create it
-        if (!QFile::exists(path))
-            initialize = true;
-
-        db = QSqlDatabase::addDatabase(QStringLiteral("QSQLITE"), connectionName);
-        db.setDatabaseName(path);
-
-        if (initialize)
-            UpdateDatabaseFromVersion(0);
-
-        int version = GetVariable(QStringLiteral("version")).toInt();
-        UpdateDatabaseFromVersion(version);
-    }
-
-    if (!db.open())
-    {
-        Warning(QStringLiteral("Unable to Open DB"), "Unable to open DB " + path);
-    }
-}
-
-/**
- * @brief DbManager::DbManager
- * @param db
- *
- * Copy Constructor
- */
-DbManager::DbManager(const DbManager &db)
-{
-    *this = db;
-}
-
-/**
- * @brief DbManager::DbManager
- * @param orig
- *
- * Move Constructor
- */
-DbManager::DbManager(DbManager &&orig) noexcept :
-    _dbPath(std::move(orig._dbPath)),
-    _delayCommit(std::move(orig._delayCommit)),
-    _logLevel(orig._logLevel)
-{
-}
-
-/**
- * @brief DbManager::~DbManager
- *
- * The destructor verifies that all changes have been written to the
- * database. The connection remains open for multithreaded processing.
- */
-DbManager::~DbManager()
-{
-    if (_delayCommit)
-    {
-        QSqlDatabase db;
-        if (CheckDatabase(db))
-        {
-            db.commit();
-        }
-    }
-}
-
-/**
- * @brief DbManager::operator =
- * @param right
- * @return this
- *
- * Copy Operator
- */
-DbManager &DbManager::operator=(const DbManager &right)
-{
-    if (this != &right)
-    {
-        _delayCommit = right._delayCommit;
-        _dbPath = right._dbPath;
-        _logLevel = right._logLevel;
-    }
-    return *this;
-}
-
-/**
- * @brief DbManager::operator =
- * @param orig
- * @return
- *
- * Move Operator
- */
-DbManager &DbManager::operator=(DbManager &&orig) noexcept
-{
-    if (this != &orig)
-    {
-        _delayCommit = std::move(orig._delayCommit);
-        _dbPath = std::move(orig._dbPath);
-        _logLevel = orig._logLevel;
-    }
-    return *this;
-}
-
-/**
- * @brief DbManager::DelayCommit
- * @param delay
- *
- * When engaging in a large quantity of writes, the data may be
- * buffered in memory without committing the changes to the database
- * temporarily by setting @a delay to @c true. Setting @a delay to
- * @c false or destructing the database connection will commit the
- * changes that have been buffered.
- *
- * Developers should be cautious: buffered changes may not show up in
- * parallel threads or in threads that are executing and need the
- * data that have not yet been committed.
- */
-void DbManager::DelayCommit(bool delay)
-{
-    if (delay)
-    {
-        QSqlDatabase db;
-        if (CheckDatabase(db))
-        {
-            QSqlQuery q(db);
-            q.prepare(QStringLiteral("PRAGMA journal_mode = OFF"));
-            q.exec();
-            q.prepare(QStringLiteral("PRAGMA synchronous = OFF"));
-            q.exec();
-        }
-    }
-    else
-    {
-        QSqlDatabase db;
-        if (CheckDatabase(db))
-        {
-            QSqlQuery q(db);
-            q.prepare(QStringLiteral("PRAGMA journal_mode = ON"));
-            q.exec();
-            q.prepare(QStringLiteral("PRAGMA synchronous = ON"));
-            q.exec();
-            db.commit();
-        }
-    }
-    _delayCommit = delay;
-}
-
-/**
- * @brief DbManager::AddAsset
- * @param asset
- * @return @c True when the @a Asset is added to the database,
- * @c false when the @a Asset is already part of the database or has
- * not been added.
- *
- * To add a new @a Asset to the database, a new @a Asset instance is
- * created in code and sent to this function. If the @a Asset has the
- * default @a id (or an @a id less than or equal to 0), it is assumed
- * to not be part of the database and is committed. On commit, the
- * provided @a Asset's @a id is set to the newly inserted record's
- * @a id.
- *
- * @a Assets must be uniquely named. A single Asset can have multiple
- * @a STIGs that are performed against it. A single computing node
- * usually qualifies as an @a Asset, and the individual components it
- * contains (the OS, applications, custom devices) have @a STIGs that
- * correspond to them. The hierarchy is
- * @a Asset → @a STIG → @a STIGCheck.
- *
- * Example: A single desktop computer will often have the following
- * @a STIGs: Windows 10, Internet Explorer, Microsoft Office (and its
- * subcomponents), FireFox, JRE, and Adobe.
- */
-bool DbManager::AddAsset(Asset &asset)
-{
-    QSqlDatabase db;
-    bool ret = false;
-    if (CheckDatabase(db))
-    {
-        QSqlQuery q(db);
-
-        //check if Asset exists in the database
-        q.prepare(QStringLiteral("SELECT count(*) FROM Asset WHERE hostName = :hostName"));
-        q.bindValue(QStringLiteral(":hostName"), asset.hostName);
-        q.exec();
-        if (q.next() && q.value(0).toInt() > 0)
-        {
-            Warning(QStringLiteral("Asset Already Exists"), "The Asset " + PrintAsset(asset) + " already exists in the database.");
-            return false;
-        }
-        q.prepare(QStringLiteral("INSERT INTO Asset (`assetType`, `hostName`, `hostIP`, `hostMAC`, `hostFQDN`, `techArea`, `targetKey`, `webOrDatabase`, `webDBSite`, `webDBInstance`) VALUES(:assetType, :hostName, :hostIP, :hostMAC, :hostFQDN, :techArea, :targetKey, :webOrDatabase, :webDBSite, :webDBInstance)"));
-        q.bindValue(QStringLiteral(":assetType"), asset.assetType);
-        q.bindValue(QStringLiteral(":hostName"), asset.hostName);
-        q.bindValue(QStringLiteral(":hostIP"), asset.hostIP);
-        q.bindValue(QStringLiteral(":hostMAC"), asset.hostMAC);
-        q.bindValue(QStringLiteral(":hostFQDN"), asset.hostFQDN);
-        q.bindValue(QStringLiteral(":techArea"), asset.techArea);
-        q.bindValue(QStringLiteral(":targetKey"), asset.targetKey);
-        q.bindValue(QStringLiteral(":webOrDatabase"), asset.webOrDB);
-        q.bindValue(QStringLiteral(":webDBSite"), asset.webDbSite);
-        q.bindValue(QStringLiteral(":webDBInstance"), asset.webDbInstance);
-        ret = q.exec();
-        db.commit();
-        asset.id = q.lastInsertId().toInt();
-        Log(6, QStringLiteral("AddAsset"), q);
-    }
-    return ret;
-}
-
-/**
- * @brief DbManager::AddCCI
- * @param cci
- * @return @c True when the @a CCI is added to the database,
- * @c false when the @a CCI is already part of the database or has
- * not been added.
- *
- * To add a new @a CCI to the database, a new @a CCI instance is
- * created in code and sent to this function. If the @a CCI has the
- * default @a id (or an @a id less than or equal to 0), it is assumed
- * to not be part of the database and is committed. On commit, the
- * provided @a CCI's @a id is set to the newly inserted record's
- * @a id.
- */
-bool DbManager::AddCCI(CCI &cci)
-{
-    QSqlDatabase db;
-    bool ret = false;
-    if (CheckDatabase(db))
-    {
-        QSqlQuery q(db);
-
-        //check if CCI already exists in the DB
-        q.prepare(QStringLiteral("SELECT count(*) FROM CCI WHERE cci = :cci"));
-        q.bindValue(QStringLiteral(":cci"), cci.cci);
-        q.exec();
-        if (q.next() && q.value(0).toInt() > 0)
-        {
-            Warning(QStringLiteral("CCI Already Exists"), "The CCI " + PrintCCI(cci) + " already exists in the database.", true);
-            return ret;
-        }
-
-        q.prepare(QStringLiteral("INSERT INTO CCI (ControlId, cci, definition) VALUES(:ControlId, :CCI, :definition)"));
-        q.bindValue(QStringLiteral(":ControlId"), cci.controlId);
-        q.bindValue(QStringLiteral(":CCI"), cci.cci);
-        q.bindValue(QStringLiteral(":definition"), cci.definition);
-        ret = q.exec();
-        if (!_delayCommit)
-        {
-            db.commit();
-            cci.id = q.lastInsertId().toInt();
-        }
-        Log(6, QStringLiteral("AddCCI"), q);
-    }
-    return ret;
-}
-
-/**
- * @brief DbManager::AddControl
- * @param control
- * @param title
- * @param description
- * @return @c True when the @a Control is added to the database,
- * @c false when the @a Control is already part of the database or
- * has not been added.
- *
- * When providing controls formatted as FAMILY-NUMBER (ENHANCEMENT),
- * this function parses the Family, Control Number, and Enhancement
- * Number out of the string before adding it to the database. This is
- * useful when receiving new @a Controls formatted in human-readable
- * format from an external data source.
- */
-bool DbManager::AddControl(const QString &control, const QString &title, const QString &description)
-{
-    bool ret = false;
-
-    QString tmpControl(control.trimmed());
-    if (tmpControl.length() < 4)
-    {
-        //control length can't store the family and a control number.
-        Warning(QStringLiteral("Control Does Not Exist"), "Received bad control, \"" + control + "\".", true);
-    }
-    else
-    {
-        //see if there are spaces
-        int tmpIndex = tmpControl.indexOf(' ');
-        if (tmpIndex > 0)
-        {
-            //see if there's a second space
-            tmpIndex = tmpControl.indexOf(' ', tmpIndex+1);
-            if (tmpIndex > 0)
-            {
-                tmpControl = tmpControl.left(tmpIndex+1).trimmed();
-            }
-        }
-
-        QString family(tmpControl.left(2));
-        tmpControl = tmpControl.right(tmpControl.length()-3);
-        QString enhancement = QString();
-        if (tmpControl.contains('('))
-        {
-            //Attempt to parse the parenthesised portion of the control as an enhancement
-            int tmpIndex2 = tmpControl.indexOf('(');
-            enhancement = tmpControl.right(tmpControl.length() - tmpIndex2 - 1);
-            enhancement = enhancement.left(enhancement.length() - 1);
-            tmpControl = tmpControl.left(tmpControl.indexOf('('));
-            //if it's not an integral, remove the enhancement
-            if (enhancement.toInt() == 0)
-                enhancement = QString();
-        }
-
-        //The family should already be in the database.
-        Family f = GetFamily(family);
-
-        if (f.id >= 0)
-        {
-            QSqlDatabase db;
-            if (CheckDatabase(db))
-            {
-                QSqlQuery q(db);
-                q.prepare(QStringLiteral("INSERT INTO Control (FamilyId, number, enhancement, title, description) VALUES(:FamilyId, :number, :enhancement, :title, :description)"));
-                q.bindValue(QStringLiteral(":FamilyId"), f.id);
-                q.bindValue(QStringLiteral(":number"), tmpControl.toInt());
-                q.bindValue(QStringLiteral(":enhancement"), enhancement.isEmpty() ? QVariant(QVariant::Int) : enhancement.toInt());
-                q.bindValue(QStringLiteral(":title"), title);
-                q.bindValue(QStringLiteral(":description"), description);
-                ret = q.exec();
-                if (!_delayCommit)
-                    db.commit();
-                Log(6, QStringLiteral("AddControl"), q);
-            }
-        }
-        else
-        {
-            //Family was not found in the database.
-            Warning(QStringLiteral("Family Does Not Exist"), "The Family " + family + " does not exist in the database.");
-        }
-    }
-
-    return ret;
-}
-
-/**
- * @brief DbManager::AddFamily
- * @param acronym
- * @param description
- * @return @c True when the @a Family is added to the database,
- * @c false when the @a Family is already part of the database or
- * has not been added.
- *
- * When parsing @a Families, the standard Acronym (which becomes
- * incorporated into the @a Control's human-readable presentation)
- * corresponds to a particular @a Family. The NIST 800-53rev4
- * @a Families are (obtained from
- * @l {https://nvd.nist.gov/800-53/Rev4} {NIST}.):
- * @list
- * @li AC - Access Control
- * @li AU - Audit and Accountability
- * @li AT - Awareness and Training
- * @li CM - Configuration Management
- * @li CP - Contingency Planning
- * @li IA - Identification and Authentication
- * @li IR - Incident Response
- * @li MA - Maintenance
- * @li MP - Media Protection
- * @li PS - Personnel Security
- * @li PE - Physical and Environmental Protection
- * @li PL - Planning
- * @li PM - Program Management
- * @li RA - Risk Assessment
- * @li CA - Security Assessment and Authorization
- * @li SC - System and Communications Protection
- * @li SI - System and Information Integrity
- * @li SA - System and Services Acquisition
- * @endlist
- */
-bool DbManager::AddFamily(const QString &acronym, const QString &description)
-{
-    QSqlDatabase db;
-    bool ret = false;
-    if (CheckDatabase(db))
-    {
-        QSqlQuery q(db);
-        q.prepare(QStringLiteral("INSERT INTO Family (Acronym, Description) VALUES(:acronym, :description)"));
-        q.bindValue(QStringLiteral(":acronym"), acronym);
-        q.bindValue(QStringLiteral(":description"), Sanitize(description));
-        ret = q.exec();
-        if (!_delayCommit)
-            db.commit();
-        Log(6, QStringLiteral("AddFamily"), q);
-    }
-    return ret;
-}
-
-/**
- * @brief DbManager::AddSTIG
- * @param stig
- * @param checks
- * @param supplements
- * @param stigExists
- * @return @c True when the @a STIG, its @a STIGChecks, and its
- * @a Supplements are added to the database, @c false when the any
- * part of the data have not been added.
- *
- * When @a stigExists is @c true, the @a STIGChecks are added to the
- * existing @a STIG already in the database. Otherwise, if the
- * @a STIG already exists, the @a STIGChecks are not added.
- */
-bool DbManager::AddSTIG(STIG &stig, const QVector<STIGCheck> &checks, const QVector<Supplement> &supplements, bool stigExists)
-{
-    QSqlDatabase db;
-    bool ret = false;
-    bool stigCheckRet = true; //turns "false" if a check fails to be added
-
-    if (CheckDatabase(db))
-    {
-        QSqlQuery q(db);
-        //int cci366Id = -1;
-        QVector<CCI> remapCCIs = GetRemapCCIs();
-
-        if (stig.id <= 0)
-        {
-            STIG tmpSTIG = GetSTIG(stig.title, stig.version, stig.release);
-            if (tmpSTIG.id > 0)
-            {
-                if (stigExists)
-                {
-                    stig = tmpSTIG;
-                }
-                else
-                {
-                    Warning(QStringLiteral("STIG Already Exists"), "The STIG " + PrintSTIG(stig) + " already exists in the database.");
-                    return ret;
-                }
-            }
-            else
-            {
-                q.prepare(QStringLiteral("INSERT INTO STIG (title, description, release, version, benchmarkId, fileName) VALUES(:title, :description, :release, :version, :benchmarkId, :fileName)"));
-                q.bindValue(QStringLiteral(":title"), stig.title);
-                q.bindValue(QStringLiteral(":description"), stig.description);
-                q.bindValue(QStringLiteral(":release"), stig.release);
-                q.bindValue(QStringLiteral(":version"), stig.version);
-                q.bindValue(QStringLiteral(":benchmarkId"), stig.benchmarkId);
-                q.bindValue(QStringLiteral(":fileName"), stig.fileName);
-                ret = q.exec();
-                stig.id = q.lastInsertId().toInt();
-                //do not delay this commit; the STIG should be added to the DB to prevent inconsistencies with adding the checks.
-                db.commit();
-                Log(6, QStringLiteral("AddSTIG"), q);
-            }
-        }
-        if (stig.id <= 0)
-        {
-            Warning(QStringLiteral("Unable to Add STIG"), "The new STIG, " + PrintSTIG(stig) + ", could not be added to the database.");
-            return ret;
-        }
-        ret = true; // we have a valid STIG
-        bool newChecks = false;
-        //store the old value of the "delay commit" feature. The STIGCheck additions will always be a delayed commit.
-        bool delayed = _delayCommit;
-        if (!delayed)
-            this->DelayCommit(true);
-
-        Q_FOREACH(STIGCheck c, checks)
-        {
-            newChecks = true;
-            q.prepare(QStringLiteral("INSERT INTO STIGCheck (`STIGId`, `rule`, `vulnNum`, `groupTitle`, `ruleVersion`, `severity`, `weight`, `title`, `vulnDiscussion`, `falsePositives`, `falseNegatives`, `fix`, `check`, `documentable`, `mitigations`, `severityOverrideGuidance`, `checkContentRef`, `potentialImpact`, `thirdPartyTools`, `mitigationControl`, `responsibility`, `IAControls`, `targetKey`, `isRemap`) VALUES(:STIGId, :rule, :vulnNum, :groupTitle, :ruleVersion, :severity, :weight, :title, :vulnDiscussion, :falsePositives, :falseNegatives, :fix, :check, :documentable, :mitigations, :severityOverrideGuidance, :checkContentRef, :potentialImpact, :thirdPartyTools, :mitigationControl, :responsibility, :IAControls, :targetKey, :isRemap)"));
-            q.bindValue(QStringLiteral(":STIGId"), stig.id);
-            q.bindValue(QStringLiteral(":rule"), c.rule);
-            q.bindValue(QStringLiteral(":vulnNum"), c.vulnNum);
-            q.bindValue(QStringLiteral(":groupTitle"), c.groupTitle);
-            q.bindValue(QStringLiteral(":ruleVersion"), c.ruleVersion);
-            q.bindValue(QStringLiteral(":severity"), c.severity);
-            q.bindValue(QStringLiteral(":weight"), c.weight);
-            q.bindValue(QStringLiteral(":title"), c.title);
-            q.bindValue(QStringLiteral(":vulnDiscussion"), c.vulnDiscussion);
-            q.bindValue(QStringLiteral(":falsePositives"), c.falsePositives);
-            q.bindValue(QStringLiteral(":falseNegatives"), c.falseNegatives);
-            q.bindValue(QStringLiteral(":fix"), c.fix);
-            q.bindValue(QStringLiteral(":check"), c.check);
-            q.bindValue(QStringLiteral(":documentable"), c.documentable ? 1 : 0);
-            q.bindValue(QStringLiteral(":mitigations"), c.mitigations);
-            q.bindValue(QStringLiteral(":severityOverrideGuidance"), c.severityOverrideGuidance);
-            q.bindValue(QStringLiteral(":checkContentRef"), c.checkContentRef);
-            q.bindValue(QStringLiteral(":potentialImpact"), c.potentialImpact);
-            q.bindValue(QStringLiteral(":thirdPartyTools"), c.thirdPartyTools);
-            q.bindValue(QStringLiteral(":mitigationControl"), c.mitigationControl);
-            q.bindValue(QStringLiteral(":responsibility"), c.responsibility);
-            q.bindValue(QStringLiteral(":IAControls"), c.iaControls);
-            q.bindValue(QStringLiteral(":targetKey"), c.targetKey);
-            q.bindValue(QStringLiteral(":isRemap"), (c.isRemap || c.cciIds.count() <= 0) ? 1 : 0);
-            bool tmpRet = q.exec();
-            stigCheckRet = stigCheckRet && tmpRet;
-            if (!tmpRet)
-            {
-                //for every check that can't be added, pop a warning.
-                Warning(QStringLiteral("Unable to Add STIGCheck"), "The STIGCheck " + PrintSTIGCheck(c) + " could not be added to STIG " + PrintSTIG(stig) + ".");
-            }
-            int STIGCheckId = q.lastInsertId().toInt();
-            Log(6, QStringLiteral("AddSTIG-check"), q);
-            if (STIGCheckId > 0)
-            {
-                //check if the STIG is mapped to at least one CCI
-                if (c.cciIds.count() <= 0)
-                {
-                    c.isRemap = true;
-                    QString remapCCIsStr = QString();
-                    Q_FOREACH (CCI cci, remapCCIs)
-                    {
-                        if (!remapCCIsStr.isEmpty())
-                            remapCCIsStr = remapCCIsStr + QStringLiteral(", ");
-                        remapCCIsStr = remapCCIsStr + PrintCCI(cci);
-                        c.cciIds.append(cci.id);
-                    }
-                    Warning(QStringLiteral("Broken CCI"), "The STIGCheck rule " + c.rule + " is not mapped against a known CCI. If you are importing a STIG, please file a bug with the STIG author (probably DISA, disa.stig_spt@mail.mil) and let them know that their CCI mapping for the STIG you are trying to import is broken. For now, this broken STIG check is being remapped to " + remapCCIsStr + ". <a href=\"mailto:disa.stig_spt@mail.mil?subject=Incorrectly%20Mapped%20STIG%20Check&body=DISA,%0d" + PrintSTIG(stig) + "%20contains%20rule%20" + c.rule + "%20mapped%20against%20an%20unknown%20CCI%20which%20does%20not%20exist%20in%20the%20current%20version%20of%20NIST%20800-53r4.\">Click here</a> to file this bug with DISA automatically.");
-                }
-
-                Q_FOREACH (int cciId, c.cciIds)
-                {
-                    q.prepare(QStringLiteral("INSERT INTO STIGCheckCCI (`STIGCheckId`, `CCIId`) VALUES(:STIGCheckId, :CCIId)"));
-                    q.bindValue(QStringLiteral(":STIGCheckId"), STIGCheckId);
-                    q.bindValue(QStringLiteral(":CCIId"), cciId);
-                    ret = q.exec() && ret;
-                    Log(6, QStringLiteral("AddAsset-CCI"), q);
-                }
-
-                Q_FOREACH (QString legacyId, c.legacyIds)
-                {
-                    q.prepare(QStringLiteral("INSERT INTO STIGCheckLegacyId (`STIGCheckId`, `LegacyId`) VALUES(:STIGCheckId, :LegacyId)"));
-                    q.bindValue(QStringLiteral(":STIGCheckId"), STIGCheckId);
-                    q.bindValue(QStringLiteral(":LegacyId"), legacyId);
-                    ret = q.exec() && ret;
-                    Log(6, QStringLiteral("AddAsset-LegacyIds"), q);
-                }
-            }
-        }
-
-        Q_FOREACH(auto supplement, supplements)
-        {
-            newChecks = true;
-            q.prepare(QStringLiteral("INSERT INTO Supplement (`STIGId`, `path`, `contents`) VALUES(:STIGId, :path, :contents)"));
-            q.bindValue(QStringLiteral(":STIGId"), stig.id);
-            q.bindValue(QStringLiteral(":path"), supplement.path);
-            q.bindValue(QStringLiteral(":contents"), supplement.contents);
-            ret = q.exec() && ret;
-            Log(6, QStringLiteral("AddAsset-Supplement"), q);
-        }
-
-        //restore the old value of the "delayed commit" feature
-        if (!delayed)
-        {
-            this->DelayCommit(false);
-        }
-        if (newChecks)
-            db.commit();
-    }
-    return ret && stigCheckRet;
-}
-
-/**
- * @brief DbManager::AddSTIGToAsset
- * @param stig
- * @param asset
- * @return @c True when the @a STIG is mapped to the @a Asset.
- * Otherwise, @c false.
- *
- * When a @a STIG is mapped to an @a Asset, a new STIG Checklist
- * is created for the Asset, and all of the @a STIG's @a STIGChecks
- * are added to the @a CKLCheck with a default status of
- * @a Status.NotChecked.
- */
-bool DbManager::AddSTIGToAsset(const STIG &stig, const Asset &asset)
-{
-    QSqlDatabase db;
-    bool ret = false;
-    if (CheckDatabase(db))
-    {
-        //check if Asset and STIG exist
-        Asset tmpAsset = GetAsset(asset);
-        STIG tmpSTIG = GetSTIG(stig);
-
-        //if so, attempt to add the relationship to the DB
-        if (tmpAsset.id > 0 && tmpSTIG.id > 0)
-        {
-            QSqlQuery q(db);
-                q.prepare(QStringLiteral("INSERT INTO AssetSTIG (`AssetId`, `STIGId`) VALUES(:AssetId, :STIGId)"));
-                q.bindValue(QStringLiteral(":AssetId"), tmpAsset.id);
-                q.bindValue(QStringLiteral(":STIGId"), tmpSTIG.id);
-                ret = q.exec();
-                Log(6, QStringLiteral("AddSTIGToAsset"), q);
-                if (ret)
-                {
-                    q.prepare(QStringLiteral("INSERT INTO CKLCheck (AssetId, STIGCheckId, status, findingDetails, comments, severityOverride, severityJustification) SELECT :AssetId, id, :status, '', '', '', '' FROM STIGCheck WHERE STIGId = :STIGId"));
-                    q.bindValue(QStringLiteral(":AssetId"), tmpAsset.id);
-                    q.bindValue(QStringLiteral(":status"), Status::NotReviewed);
-                    q.bindValue(QStringLiteral(":STIGId"), tmpSTIG.id);
-                    ret = q.exec();
-                    db.commit();
-                    Log(6, QStringLiteral("AddSTIGToAsset-2"), q);
-                }
-        }
-    }
-    return ret;
-}
-
-/**
- * @override DbManager::DeleteAsset(Asset)
- * @brief DbManager::DeleteAsset
- * @param id
- * @return @c True when the supplied @a Asset with the supplied @a id
- * is removed from the database. Otherwise, @c false.
- */
-bool DbManager::DeleteAsset(int id)
-{
-    return DeleteAsset(GetAsset(id));
-}
-
-/**
- * @brief DbManager::DeleteAsset
- * @param asset
- * @return @c True when the supplied @a Asset with the supplied @a id
- * is removed from the database. Otherwise, @c false.
- */
-bool DbManager::DeleteAsset(const Asset &asset)
-{
-    bool ret = false;
-    if (asset.GetSTIGs().count() > 0)
-    {
-        Warning(QStringLiteral("Asset Has Mapped STIGs"), "The Asset '" + PrintAsset(asset) + "' has STIGs selected that must be removed.");
-    }
-    else
-    {
-        QSqlDatabase db;
-        if (CheckDatabase(db))
-        {
-            QSqlQuery q(db);
-            q.prepare(QStringLiteral("DELETE FROM Asset WHERE id = :AssetId"));
-            q.bindValue(QStringLiteral(":AssetId"), asset.id);
-            ret = q.exec();
-            if (!_delayCommit)
-                db.commit();
-            Log(6, QStringLiteral("DeleteAsset"), q);
-        }
-    }
-
-    return ret;
-}
-
-/**
- * @brief DbManager::DeleteCCIs
- * @return @c True when the CCIs and controls are cleared from the
- * database. Otherwise, @c false.
- *
- * Removes RMF @a Controls and @a CCIs from the database.
- */
-bool DbManager::DeleteCCIs()
-{
-    QSqlDatabase db;
-    bool ret = false;
-    if (CheckDatabase(db))
-    {
-        ret = true; //assume success until one of the queries fails.
-        QSqlQuery q(db);
-        q.prepare(QStringLiteral("DELETE FROM Family"));
-        ret = q.exec() && ret; //q.exec() first to avoid short-circuit evaluation
-        Log(6, QStringLiteral("DeleteCCIs-Family"), q);
-        q.prepare(QStringLiteral("DELETE FROM Control"));
-        ret = q.exec() && ret;
-        Log(6, QStringLiteral("DeleteCCIs-Control"), q);
-        q.prepare(QStringLiteral("DELETE FROM CCI"));
-        ret = q.exec() && ret;
-        if (!_delayCommit)
-            db.commit();
-        Log(6, QStringLiteral("DeleteCCIs-CCI"), q);
-    }
-    return ret;
-}
-
-/**
- * @brief DbManager::DeleteDB
- * @return @c True when the database is recreated. Otherwise,
- * @c false.
- */
-bool DbManager::DeleteDB()
-{
-    QFile dest(_dbPath);
-    if (dest.open(QFile::WriteOnly))
-    {
-        dest.write("", 0);
-        dest.close();
-        return UpdateDatabaseFromVersion(0);
-    }
-    return false;
-}
-
-/**
- * @brief DbManager::DeleteEmassImport
- * @return \c True when the eMASS import is deleted. Otherwise,
- * \c false.
- */
-bool DbManager::DeleteEmassImport()
-{
-    QSqlDatabase db;
-    bool ret = false;
-    if (CheckDatabase(db))
-    {
-        QSqlQuery q(db);
-        q.prepare(QStringLiteral("UPDATE CCI SET isImport = 0, importCompliance = NULL, importDateTested = NULL, importTestedBy = NULL, importTestResults = NULL, importCompliance2 = NULL, importDateTested2 = NULL, importTestedBy2 = NULL, importTestResults2 = NULL, importControlImplementationStatus = NULL, importSecurityControlDesignation = NULL, importInherited = NULL, importApNum = NULL, importImplementationGuidance = NULL, importAssessmentProcedures = NULL, importNarrative = NULL"));
-        ret = q.exec();
-        if (!_delayCommit)
-            db.commit();
-        Log(6, QStringLiteral("DeleteEmassImport"), q);
-    }
-    return ret;
-}
-
-/**
- * @brief DbManager::DeleteSTIG
- * @param id
- * @return @c True when the STIG identified by the provided ID is
- * deleted from the database. Otherwise, @c false.
- */
-bool DbManager::DeleteSTIG(int id)
-{
-    QSqlDatabase db;
-    bool ret = false;
-    if (CheckDatabase(db))
-    {
-        //check if this STIG is used by any Assets
-        STIG tmpStig = GetSTIG(id);
-        QVector<Asset> assets = tmpStig.GetAssets();
-        int tmpCount = assets.count();
-        if (tmpCount > 0)
-        {
-            QString tmpAssetStr = QString();
-            Q_FOREACH (const Asset &a, assets)
-            {
-                tmpAssetStr.append(" '" + PrintAsset(a) + "'");
-            }
-            Warning(QStringLiteral("STIG In Use"), "The Asset" + Pluralize(tmpCount) + tmpAssetStr + " " + Pluralize(tmpCount, QStringLiteral("are"), QStringLiteral("is")) + " currently using the selected STIG.");
-            return ret;
-        }
-        QSqlQuery q(db);
-        ret = true; //assume success from here.
-        q.prepare(QStringLiteral("DELETE FROM STIGCheckCCI WHERE STIGCheckId IN (SELECT id FROM STIGCheck WHERE STIGId = :STIGId)"));
-        q.bindValue(QStringLiteral(":STIGId"), id);
-        ret = q.exec() && ret; //q.exec() first toavoid short-circuit evaluation
-        q.prepare(QStringLiteral("DELETE FROM STIGCheckLegacyId WHERE STIGCheckId IN (SELECT id FROM STIGCheck WHERE STIGId = :STIGId)"));
-        q.bindValue(QStringLiteral(":STIGId"), id);
-        ret = q.exec() && ret;
-        Log(6, QStringLiteral("DeleteSTIG-STIGCheckCCI"), q);
-        q.prepare(QStringLiteral("DELETE FROM STIGCheck WHERE STIGId = :STIGId"));
-        q.bindValue(QStringLiteral(":STIGId"), id);
-        ret = q.exec() && ret;
-        Log(6, QStringLiteral("DeleteSTIG-STIGCheck"), q);
-        q.prepare(QStringLiteral("DELETE FROM Supplement WHERE STIGId = :STIGId"));
-        q.bindValue(QStringLiteral(":STIGId"), id);
-        ret = q.exec() && ret;
-        Log(6, QStringLiteral("DeleteSTIG-Supplement"), q);
-        q.prepare(QStringLiteral("DELETE FROM STIG WHERE id = :id"));
-        q.bindValue(QStringLiteral(":id"), id);
-        ret = q.exec() && ret;
-        if (!_delayCommit)
-            db.commit();
-        Log(6, QStringLiteral("DeleteSTIG-STIG"), q);
-    }
-    return ret;
-}
-
-/**
- * @override DbManager::DeleteSTIG(int id)
- * @brief DbManager::DeleteSTIG
- * @param stig
- * @return @c True when the supplied @a STIG is removed rom the
- * database. Otherwise, @c false.
- */
-bool DbManager::DeleteSTIG(const STIG &stig)
-{
-    return DeleteSTIG(stig.id);
-}
-
-/**
- * @brief DbManager::DeleteSTIGFromAsset
- * @param stig
- * @param asset
- * @return @c True when the @a STIG has been disassociated with the
- * @a Asset in the database. Otherwise, @c false.
- */
-bool DbManager::DeleteSTIGFromAsset(const STIG &stig, const Asset &asset)
-{
-    QSqlDatabase db;
-    bool ret = false;
-    if (CheckDatabase(db))
-    {
-        //make sure the STIG and Asset exist in th database
-        STIG tmpSTIG = GetSTIG(stig);
-        Asset tmpAsset = GetAsset(asset);
-
-        if (tmpSTIG.id > 0 && tmpAsset.id > 0)
-        {
-            QSqlQuery q(db);
-            ret = true; //assume success from this point
-            q.prepare(QStringLiteral("DELETE FROM AssetSTIG WHERE AssetId = :AssetId AND STIGId = :STIGId"));
-            q.bindValue(QStringLiteral(":AssetId"), tmpAsset.id);
-            q.bindValue(QStringLiteral(":STIGId"), tmpSTIG.id);
-            ret = q.exec() && ret; //q.exec() first to avoid short-circuit execution
-            Log(6, QStringLiteral("DeleteSTIGFromAsset-AssetSTIG"), q);
-            q.prepare(QStringLiteral("DELETE FROM CKLCheck WHERE AssetId = :AssetId AND STIGCheckId IN (SELECT id FROM STIGCheck WHERE STIGId = :STIGId)"));
-            q.bindValue(QStringLiteral(":AssetId"), tmpAsset.id);
-            q.bindValue(QStringLiteral(":STIGId"), tmpSTIG.id);
-            ret = q.exec() && ret;
-            db.commit();
-            Log(6, QStringLiteral("DeleteSTIGFromAsset-CKLCheck"), q);
-        }
-    }
-    return ret;
-}
-
-/**
- * @brief DbManager::GetAsset
- * @param hostName
- * @return The @a Asset object associated with the supplied
- * @a hostName. If the hostname does not exist, the @a Asset that is
- * returned is the default empty one with an ID of -1.
- */
-Asset DbManager::GetAsset(const QString &hostName)
-{
-    //fail quietly
-    QVector<Asset> tmp = GetAssets(QStringLiteral("WHERE Asset.hostName = :hostName"), {std::make_tuple<QString, QVariant>(QStringLiteral(":hostName"), hostName)});
-    if (tmp.count() > 0)
-        return tmp.first();
-    Asset a;
-    return a;
-}
-
-/**
- * @brief DbManager::GetAsset
- * @param asset
- * @return The @a Asset object associated with the supplied @a Asset
- * @a id or @a hostName. If the id does not exist in the database,
- * the @a hostName is used. The @a Asset that is returned when
- * neither the @a id nor the @a hostName is in the database is the
- * default empty one with an ID of -1.
- */
-Asset DbManager::GetAsset(const Asset &asset)
-{
-    //first try to find the Asset by ID
-    if (asset.id > 0)
-    {
-        Asset tmpAsset = GetAsset(asset.id);
-        if (tmpAsset.id > 0)
-            return tmpAsset;
-    }
-    //can't find by ID, findby hostName
-    return GetAsset(asset.hostName);
-}
-
-/**
- * @brief DbManager::GetAsset
- * @param id
- * @param mayNotExist
- * @return The @a Asset object associated with the supplied @a id.
- * If the @a id does not exist, the @a Asset that is returned is the
- * default empty one with an ID of -1.
- */
-Asset DbManager::GetAsset(int id)
-{
-    QVector<Asset> tmp = GetAssets(QStringLiteral("WHERE Asset.id = :id"), {std::make_tuple<QString, QVariant>(QStringLiteral(":id"), id)});
-    if (tmp.count() > 0)
-        return tmp.first();
-    Warning(QStringLiteral("Unable to Find Asset"), "The Asset ID " + QString::number(id) + " was not found in the database.", true);
-    Asset a;
-    return a;
-}
-
-/**
- * @brief DbManager::GetAssets
- * @param whereClause
- * @param variables
- * @return A QVector of @a Assets that are in the database. SQL
- * commands are dynamically built from an optional supplied
- * @a whereClause. SQL parameters are bound by supplying them in a
- * list of tuples in the @a variables parameter.
- *
- * @example GetAssets
- *
- * The default GetAssets() with no parameters returns all Assets in
- * the database.
- *
- * @code
- * DbManager db;
- * QVector<Asset> assets = db.GetAssets();
- * @endcode
- *
- * @example GetAssetsWhere
- *
- * A WHERE clause with parameterized SQL can be added to the query.
- *
- * @code
- * DbManager db;
- * int id = 4; //Asset ID 4 in the database
- * QString sampleHost = "Sample";
- *
- * //get Asset by ID
- * Asset asset = GetAssets("WHERE id = :id",
- *                         {std::make_tuple<QString, QVariant>(":id", id)}
- *                        ).first();
- *
- * //get Asset by HostName
- * asset = GetAssets("WHERE hostName = :hostName",
- *                    {std::make_tuple<QString, QVariant>(":hostName", sampleHost)}
- *                  ).first();
- *
- * //get Asset by ID and HostName
- * asset = GetAssets("WHERE id = :id AND hostName = :hostName",
- *                   {
- *                       std::make_tuple<QString, QVariant>(":id", id),
- *                       std::make_tuple<QString, QVariant>(":hostName", sampleHost)
- *                   }).first();
- * @endcode
- */
-QVector<Asset> DbManager::GetAssets(const QString &whereClause, const QVector<std::tuple<QString, QVariant>> &variables)
-{
-    QSqlDatabase db;
-    QVector<Asset> ret;
-    if (CheckDatabase(db))
-    {
-        QSqlQuery q(db);
-        QString toPrep = QStringLiteral("SELECT Asset.`id`, Asset.`assetType`, Asset.`hostName`, Asset.`hostIP`, Asset.`hostMAC`, Asset.`hostFQDN`, Asset.`techArea`, Asset.`targetKey`, Asset.`webOrDatabase`, Asset.`webDBSite`, Asset.`webDBInstance`");
-        toPrep.append(QStringLiteral(" FROM Asset"));
-        if (!whereClause.isNull() && !whereClause.isEmpty())
-            toPrep.append(" " + whereClause);
-        toPrep.append(QStringLiteral(" ORDER BY LOWER(hostName), hostName"));
-        q.prepare(toPrep);
-        for (const auto &variable : variables)
-        {
-            QString key;
-            QVariant val;
-            std::tie(key, val) = variable;
-            q.bindValue(key, val);
-        }
-        q.exec();
-        while (q.next())
-        {
-            Asset a;
-            a.id = q.value(0).toInt();
-            a.assetType = q.value(1).toString();
-            a.hostName = q.value(2).toString();
-            a.hostIP = q.value(3).toString();
-            a.hostMAC = q.value(4).toString();
-            a.hostFQDN = q.value(5).toString();
-            a.techArea = q.value(6).toString();
-            a.targetKey = q.value(7).toString();
-            a.webOrDB = q.value(8).toBool();
-            a.webDbSite = q.value(9).toString();
-            a.webDbInstance = q.value(10).toString();
-            ret.append(a);
-        }
-    }
-    return ret;
-}
-
-/**
- * @overload DbManager::GetAssets(const STIG &stig)
- * @brief DbManager::GetAssets
- * @param stig
- * @return A QVector of @a Assets that are associated with the supplied
- * @a STIG.
- */
-QVector<Asset> DbManager::GetAssets(const STIG &stig)
-{
-    return GetAssets(QStringLiteral("JOIN AssetSTIG ON AssetSTIG.AssetId = Asset.id JOIN STIG ON STIG.id = AssetSTIG.STIGId WHERE STIG.id = :id"), {std::make_tuple<QString, QVariant>(QStringLiteral(":id"), stig.id)});
-}
-
-/**
- * @brief DbManager::GetCCI
- * @param id
- * @return The @a CCI specified by the provided database id. If the
- * @a CCI does not exist in the database, the default @a CCI with an
- * ID of -1 is returned.
- */
-CCI DbManager::GetCCI(int id)
-{
-    QVector<CCI> ccis = GetCCIs(QStringLiteral("WHERE CCI.id = :id"), {std::make_tuple<QString, QVariant>(QStringLiteral(":id"), id)});
-    if (ccis.count() > 0)
-        return ccis.first();
-    CCI ret;
-    return ret;
-}
-
-/**
- * @brief DbManager::GetCCIs
- * @param ccis
- * @return The @a CCIs specified by the provided database ids. If a
- * @a CCI does not exist in the database, the default @a CCI with an
- * ID of -1 is returned.
- */
-QVector<CCI> DbManager::GetCCIs(QVector<int> ccis)
-{
-    QVector<CCI> ret;
-    Q_FOREACH (int cci, ccis)
-    {
-        ret.append(GetCCIs(QStringLiteral("WHERE CCI.id = :id"), {std::make_tuple<QString, QVariant>(QStringLiteral(":id"), cci)}));
-    }
-    return ret;
-}
-
-/**
- * @brief DbManager::GetCCIs
- * @param c
- * @return The @a CCIs mapped to the specified @a Control.
- */
-QVector<CCI> DbManager::GetCCIs(const Control &c)
-{
-    return GetCCIs(QStringLiteral("WHERE ControlId = :id"), {std::make_tuple<QString, QVariant>(QStringLiteral(":id"), c.id)});
-}
-
-/**
- * @brief DbManager::GetCCIs
- * @param STIGCheckId
- * @return The @a CCIs specified by the provided @a STIGCheck. If a
- * @a CCI does not exist in the database, the default @a CCI with an
- * ID of -1 is returned.
- */
-QVector<CCI> DbManager::GetCCIs(int STIGCheckId)
-{
-    QVector<CCI> ret;
-    QSqlDatabase db;
-    if (CheckDatabase(db))
-    {
-        QSqlQuery q(db);
-        q.prepare(QStringLiteral("SELECT CCIId FROM STIGCheckCCI WHERE STIGCheckCCI.STIGCheckId = :STIGCheckId"));
-        q.bindValue(QStringLiteral(":STIGCheckId"), STIGCheckId);
-        q.exec();
-        while (q.next())
-        {
-            ret.append(GetCCI(q.value(0).toInt()));
-        }
-    }
-    return ret;
-}
-
-/**
- * @brief DbManager::GetCCIByCCI
- * @param cci
- * @param stig
- * @return The @a CCI in the database that corresponds to the
- * supplied @a cci.
- *
- * The @a stig parameter is optional, but it is useful for generating
- * error messages when a CCI is requested by the selected STIG.
- *
- * When the @a cci does not exist in the database, an error message
- * is opened displaying the broken @a cci information. This function
- * is typically called by STIG import routines, and the failure
- * scenario is most often triggered by STIGs not mapped to CCIs that
- * are part of the latest NIST 800-53rev4. Some STIG checks were
- * errantly "mapped" by DISA to CCIs that were removed or replaced.
- *
- * Formerly, the CCI was supposed to be remapped to CCI-366; however,
- * new commands and updated eMASS implementations now map things
- * differently. A default CCI of ID -1 is returned when the CCI does
- * not exist.
- */
-CCI DbManager::GetCCIByCCI(int cci, const STIG *stig)
-{
-    QVector<CCI> tmpList = GetCCIs(QStringLiteral("WHERE CCI.cci = :cci"), {std::make_tuple<QString, QVariant>(QStringLiteral(":cci"), cci)});
-    if (tmpList.count() > 0)
-        return tmpList.first();
-    QString tmpMessage = stig ? PrintSTIG(*stig) : QStringLiteral("&lt;insert%20STIG%20information%20here&gt;");
-    QString cciStr = PrintCCI(cci);
-
-    //The CCI could not be found. Assume that this will be remapped later.
-    Warning(QStringLiteral("Broken CCI"), "The CCI " + cciStr + " does not exist in NIST 800-53r4. If you are importing a STIG, please file a bug with the STIG author (probably DISA, disa.stig_spt@mail.mil) and let them know that their CCI mapping for the STIG you are trying to import is broken. For now, this broken STIG check is being remapped to CCI-000366. <a href=\"mailto:disa.stig_spt@mail.mil?subject=Incorrectly%20Mapped%20STIG%20Check&body=DISA,%0d" + tmpMessage + "%20contains%20rule(s)%20mapped%20against%20" + cciStr + "%20which%20does%20not%20exist%20in%20the%20current%20version%20of%20NIST%20800-53r4.\">Click here</a> to file this bug with DISA automatically.");
-
-    //If the CCI isn't in the database, provide unsuccessful default CCI.
-    CCI ret;
-    ret.cci = cci;
-    return ret;
-}
-
-/**
- * @overload GetCCI
- * @brief DbManager::GetCCI
- * @param cci
- * @param stig
- * @return The @a CCI identified by the ID of the supplied @a cci.
- * If the @a cci.id is not valid, the actual @a cci.cci number is
- * used.
- */
-CCI DbManager::GetCCI(const CCI &cci, const STIG *stig)
-{
-    if (cci.id < 0)
-    {
-        return GetCCIByCCI(cci.cci, stig);
-    }
-    return GetCCI(cci.id);
-}
-
-/**
- * @brief DbManager::GetCCIs
- * @param whereClause
- * @param variables
- * @return A QVector of @a CCIs that are in the database. SQL
- * commands are dynamically built from an optional supplied
- * @a whereClause. SQL parameters are bound by supplying them in a
- * list of tuples in the @a variables parameter.
- *
- * @example GetCCIs
- * @title default
- *
- * The default GetCCIs() with no parameters returns all CCIs in
- * the database.
- *
- * @code
- * DbManager db;
- * QVector<CCI> ccis = db.GetCCIs();
- * @endcode
- *
- * @example GetCCIsWhere
- * @title where clause
- *
- * A WHERE clause with parameterized SQL can be added to the query.
- *
- * @code
- * DbManager db;
- * int id = 4; //CCI ID 4 in the database
- * int sampleCCI = 366;
- *
- * //get CCI by ID
- * CCI cci = GetCCIs("WHERE id = :id",
- *                         {std::make_tuple<QString, QVariant>(":id", id)}
- *                  ).first();
- *
- * //get CCI by CCI number
- * cci = GetCCIs("WHERE cci = :cci",
- *                    {std::make_tuple<QString, QVariant>(":cci", sampleCCI)}
- *              ).first();
- *
- * //get CCI by ID and CCI number
- * cci = GetCCIs("WHERE id = :id AND cci = :cci"),
- *                   {
- *                       std::make_tuple<QString, QVariant>(":id", id),
- *                       std::make_tuple<QString, QVariant>(":cci", cci)
- *                   }).first();
- * @endcode
- */
-QVector<CCI> DbManager::GetCCIs(const QString &whereClause, const QVector<std::tuple<QString, QVariant>> &variables)
-{
-    QSqlDatabase db;
-    QVector<CCI> ret;
-    if (CheckDatabase(db))
-    {
-        QSqlQuery q(db);
-        QString toPrep = QStringLiteral("SELECT id, ControlId, cci, definition, isImport, importCompliance, importDateTested, importTestedBy, importTestResults, importCompliance2, importDateTested2, importTestedBy2, importTestResults2, importControlImplementationStatus, importSecurityControlDesignation, importInherited, importApNum, importImplementationGuidance, importAssessmentProcedures, importNarrative FROM CCI");
-        if (!whereClause.isNull() && !whereClause.isEmpty())
-            toPrep.append(" " + whereClause);
-        toPrep.append(QStringLiteral(" ORDER BY cci"));
-        q.prepare(toPrep);
-        for (const auto &variable : variables)
-        {
-            QString key;
-            QVariant val;
-            std::tie(key, val) = variable;
-            q.bindValue(key, val);
-        }
-        q.exec();
-        while (q.next())
-        {
-            CCI c;
-            c.id = q.value(0).toInt();
-            c.controlId = q.value(1).toInt();
-            c.cci = q.value(2).toInt();
-            c.definition = q.value(3).toString();
-            c.isImport = q.value(4).toBool();
-            c.importCompliance = q.value(5).toString();
-            c.importDateTested = q.value(6).toString();
-            c.importTestedBy = q.value(7).toString();
-            c.importTestResults = q.value(8).toString();
-            c.importCompliance2 = q.value(9).toString();
-            c.importDateTested2 = q.value(10).toString();
-            c.importTestedBy2 = q.value(11).toString();
-            c.importTestResults2 = q.value(12).toString();
-            c.importControlImplementationStatus = q.value(13).toString();
-            c.importSecurityControlDesignation = q.value(14).toString();
-            c.importInherited = q.value(15).toString();
-            c.importApNum = q.value(16).toString();
-            c.importImplementationGuidance = q.value(17).toString();
-            c.importAssessmentProcedures = q.value(18).toString();
-            c.importNarrative = q.value(19).toString();
-
-            ret.append(c);
-        }
-    }
-    return ret;
-}
-
-/**
- * @brief DbManager::GetCKLCheck
- * @param id
- * @return The @a CKLCheck associated with the provided database
- * @a id.
- */
-CKLCheck DbManager::GetCKLCheck(int id)
-{
-    QVector<CKLCheck> tmp = GetCKLChecks(QStringLiteral("WHERE CKLCheck.id = :id"), {std::make_tuple<QString, QVariant>(QStringLiteral(":id"), id)});
-    if (tmp.count() > 0)
-    {
-        return tmp.first();
-    }
-    CKLCheck ret;
-    Warning(QStringLiteral("Unable to Find CKLCheck"), "The CKLCheck of ID " + QString::number(id) + " was not found in the database.");
-    return ret;
-}
-
-/**
- * @brief DbManager::GetCKLCheck
- * @param ckl
- * @return The @a CKLCheck associated with the provided database
- * @a ckl.id. If the @a ckl.id is not set, the associated
- * @a ckl.assetId and @a ckl.stigCheckId are used to find the
- * @a CKLCheck in the database.
- */
-CKLCheck DbManager::GetCKLCheck(const CKLCheck &ckl)
-{
-    QVector<CKLCheck> tmp;
-    if (ckl.id <= 0)
-    {
-        tmp = GetCKLChecks(QStringLiteral("WHERE CKLCheck.AssetId = :AssetId AND CKLCheck.STIGCheckId = :STIGCheckId"),
-            {std::make_tuple<QString, QVariant>(QStringLiteral(":AssetId"), ckl.assetId),
-             std::make_tuple<QString, QVariant>(QStringLiteral(":STIGCheckId"), ckl.stigCheckId)});
-    }
-    else
-    {
-        tmp = GetCKLChecks(QStringLiteral("WHERE CKLCheck.id = :id"), {std::make_tuple<QString, QVariant>(QStringLiteral(":id"), ckl.id)});
-    }
-    if (tmp.count() > 0)
-    {
-        return tmp.first();
-    }
-    CKLCheck ret;
-    Warning(QStringLiteral("Unable to Find CKLCheck"), "The CKLCheck of ID " + QString::number(ckl.id) + " (asset " + QString::number(ckl.assetId) + ", " + QString::number(ckl.stigCheckId) + ") was not found in the database.");
-    return ret;
-}
-
-/**
- * @brief DbManager::GetCKLCheckByDISAId
- * @param assetId
- * @param disaId
- * @return The CKLCheck mapped against the provided @a assetId and
- * having the provided @a disaId.
- */
-CKLCheck DbManager::GetCKLCheckByDISAId(int assetId, const QString &disaId)
-{
-    QVector<CKLCheck> ret = GetCKLChecks(QStringLiteral("JOIN STIGCheck ON CKLCheck.STIGCheckId = STIGCheck.id WHERE AssetId = :AssetId AND rule = :DISAId"), {
-                        std::make_tuple<QString, QVariant>(QStringLiteral(":AssetId"), assetId),
-                        std::make_tuple<QString, QVariant>(QStringLiteral(":DISAId"), disaId)
-                    });
-    if (ret.count() > 0)
-        return ret.first();
-    CKLCheck check;
-    return check;
-}
-
-/**
- * @overload DbManager::GetCKLChecks(const QString &whereClause, const QVector<std::tuple<QString, QVariant> > &variables)
- * @brief DbManager::GetCKLChecks
- * @param asset
- * @param stig
- * @return The set of @a CKLChecks associated wth the supplied
- * @a Asset. If an optional @a STIG is provided, only the
- * @a CKLChecks also associated with that STIG are returned.
- */
-QVector<CKLCheck> DbManager::GetCKLChecks(const Asset &asset, const STIG *stig)
-{
-    QString whereClause = QStringLiteral("WHERE CKLCheck.AssetId = :AssetId");
-    QVector<std::tuple<QString, QVariant> > variables = {std::make_tuple<QString, QVariant>(QStringLiteral(":AssetId"), asset.id)};
-    if (stig != nullptr)
-    {
-        whereClause.append(QStringLiteral(" AND CKLCheck.STIGCheckId IN (SELECT id FROM STIGCheck WHERE STIGId = :STIGId)"));
-        variables.append(std::make_tuple<QString, QVariant>(QStringLiteral(":STIGId"), stig->id));
-    }
-    return GetCKLChecks(whereClause, variables);
-}
-
-/**
- * @brief DbManager::GetCKLChecks
- * @param cci
- * @return The set of @a CKLChecks associated with the supplied
- * @a CCI.
- */
-QVector<CKLCheck> DbManager::GetCKLChecks(const CCI &cci)
-{
-    return GetCKLChecks(QStringLiteral("WHERE STIGCheckId IN (SELECT STIGCheckId FROM STIGCheckCCI WHERE CCIId = :CCIId)"), {std::make_tuple<QString, QVariant>(QStringLiteral(":CCIId"), cci.id)});
-}
-
-/**
- * @brief DbManager::GetCKLChecks
- * @param whereClause
- * @param variables
- * @return A QVector of @a CKLChecks that are in the database. SQL
- * commands are dynamically built from an optional supplied
- * @a whereClause. SQL parameters are bound by supplying them in a
- * list of tuples in the @a variables parameter.
- *
- * @example GetCKLChecks
- * @title default
- *
- * The default GetCKLChecks() with no parameters returns all
- * CKLChecks in the database.
- *
- * @code
- * DbManager db;
- * QVector<CKLCheck> ckls = db.GetCKLChecks();
- * @endcode
- *
- * @example GetCKLChecksWhere
- * @title where clause
- *
- * A WHERE clause with parameterized SQL can be added to the query.
- *
- * @code
- * DbManager db;
- * Asset asset = GetAsset(1); //get the Asset with ID of 1 from the DB
- * STIG stig = GetSTIG(1); //get the STIG of ID 1 from the DB
- *
- * //get all CKLChecks associated with an Asset
- * List<CKLCheck> ckls = GetCKLChecks("WHERE AssetId = :AssetId",
- *                                         {std::make_tuple<QString, QVariant>(":AssetId", asset.id)}
- *                                   );
- *
- * //get CKLChecks associated with a particular STIG
- * ckls = GetCKLChecks("WHERE STIGCheckId IN (SELECT id FROM STIGCheck WHERE STIGId = :STIGId)",
- *                          {std::make_tuple<QString, QVariant>(":STIGId", stig.id)}
- *                    );
- *
- * //get CKLChecks associated wth a particular Asset and STIG
- * ckls = GetCKLChecks("WHERE AssetId = :AssetId AND STIGCheckId IN (SELECT id FROM STIGCheck WHERE STIGId = :STIGId)"),
- *                          {
- *                              std::make_tuple<QString, QVariant>(":AssetId", asset.id),
- *                              std::make_tuple<QString, QVariant>(":STIGId", stig.id)
- *                          });
- * @endcode
- */
-QVector<CKLCheck> DbManager::GetCKLChecks(const QString &whereClause, const QVector<std::tuple<QString, QVariant> > &variables)
-{
-    QSqlDatabase db;
-    QVector<CKLCheck> ret;
-    if (CheckDatabase(db))
-    {
-        QSqlQuery q(db);
-        QString toPrep = QStringLiteral("SELECT CKLCheck.id, CKLCheck.AssetId, CKLCheck.STIGCheckId, CKLCheck.status, CKLCheck.findingDetails, CKLCheck.comments, CKLCheck.severityOverride, CKLCheck.severityJustification FROM CKLCheck");
-        if (!whereClause.isNull() && !whereClause.isEmpty())
-            toPrep.append(" " + whereClause);
-        q.prepare(toPrep);
-        for (const auto &variable : variables)
-        {
-            QString key;
-            QVariant val;
-            std::tie(key, val) = variable;
-            q.bindValue(key, val);
-        }
-        q.exec();
-        while (q.next())
-        {
-            CKLCheck c;
-            c.id = q.value(0).toInt();
-            c.assetId = q.value(1).toInt();
-            c.stigCheckId = q.value(2).toInt();
-            c.status = static_cast<Status>(q.value(3).toInt());
-            c.findingDetails = q.value(4).toString();
-            c.comments = q.value(5).toString();
-            c.severityOverride = static_cast<Severity>(q.value(6).toInt());
-            c.severityJustification = q.value(7).toString();
-
-            ret.append(c);
-        }
-    }
-    return ret;
-}
-
-/**
- * @brief DbManager::GetSTIGCheck
- * @param id
- * @return The @a STIGCheck associated with the provided database
- * @a id.
- */
-STIGCheck DbManager::GetSTIGCheck(int id)
-{
-    QVector<STIGCheck> tmp = GetSTIGChecks(QStringLiteral("WHERE STIGCheck.id = :id"), {std::make_tuple<QString, QVariant>(QStringLiteral(":id"), id)});
-    if (tmp.count() > 0)
-        return tmp.first();
-    STIGCheck ret;
-    Warning(QStringLiteral("Unable to Find STIGCheck"), "The STIGCheck of ID " + QString::number(id) + " was not found in the database.");
-    return ret;
-}
-
-/**
- * @brief DbManager::GetSTIGCheck
- * @param stig
- * @param rule
- * @return The @a STIGCheck associated with the provided @a STIG and
- * STIG Rule ID.
- */
-STIGCheck DbManager::GetSTIGCheck(const STIG &stig, const QString &rule)
-{
-    //make sure that the STIG exists in the database
-    STIG tmpStig = GetSTIG(stig);
-    if (tmpStig.id > 0)
-    {
-        QVector<STIGCheck> tmp = GetSTIGChecks(QStringLiteral("WHERE STIGCheck.STIGId = :STIGId AND STIGCheck.rule = :rule"), {
-                                                 std::make_tuple<QString, QVariant>(QStringLiteral(":STIGId"), tmpStig.id),
-                                                 std::make_tuple<QString, QVariant>(QStringLiteral(":rule"), rule)
-                                             });
-        if (tmp.count() > 0)
-            return tmp.first();
-    }
-    STIGCheck ret;
-    Warning(QStringLiteral("Unable to Find STIGCheck"), "The STIGCheck " + rule + " (STIG ID " + QString::number(stig.id) + ") was not found in the database.");
-    return ret;
-}
-
-/**
- * @brief DbManager::GetSTIGCheck
- * @param stigcheck
- * @param rule
- * @return The @a STIGCheck associated with the provided @a STIGCheck
- */
-STIGCheck DbManager::GetSTIGCheck(const STIGCheck &stigcheck)
-{
-    //find STIGCheck by ID
-    if (stigcheck.id > 0)
-    {
-        STIGCheck tmpSTIGCheck = GetSTIGCheck(stigcheck.id);
-        if (tmpSTIGCheck.id > 0)
-            return tmpSTIGCheck;
-    }
-    //if ID is not provided or isn't in DB, find by STIG parameters
-    return GetSTIGCheck(stigcheck.GetSTIG(), stigcheck.rule);
-}
-
-/**
- * @brief DbManager::GetSTIGChecks
- * @param stig
- * @return All @a STIGChecks associated with the provided @a stig.
- */
-QVector<STIGCheck> DbManager::GetSTIGChecks(const STIG &stig)
-{
-    return GetSTIGChecks(QStringLiteral("WHERE STIGCheck.STIGId = :STIGId"), {std::make_tuple<QString, QVariant>(QStringLiteral(":STIGId"), stig.id)});
-}
-
-/**
- * @brief DbManager::GetSTIGChecks
- * @param cci
- * @return All @a STIGChecks associated with the provided @a cci.
- */
-QVector<STIGCheck> DbManager::GetSTIGChecks(const CCI &cci)
-{
-    return GetSTIGChecks(QStringLiteral("WHERE id IN (SELECT STIGCheckId FROM STIGCheckCCI WHERE CCIId = :CCIId)"), {std::make_tuple<QString, QVariant>(QStringLiteral(":CCIId"), cci.id)});
-}
-
-/**
- * @brief DbManager::GetSTIGChecks
- * @param whereClause
- * @param variables
- * @return A QVector of @a STIGCheck that are in the database. SQL
- * commands are dynamically built from an optional supplied
- * @a whereClause. SQL parameters are bound by supplying them in a
- * list of tuples in the @a variables parameter.
- *
- * @example GetSTIGChecks
- * @title default
- *
- * The default GetSTIGChecks() with no parameters returns all
- * STIGChecks in the database.
- *
- * @code
- * DbManager db;
- * QVector<STIGCheck> checks = db.GetSTIGChecks();
- * @endcode
- *
- * @example GetSTIGChecksWhere
- * @title where clause
- *
- * A WHERE clause with parameterized SQL can be added to the query.
- *
- * @code
- * DbManager db;
- * CCI cci = GetCCIByCCI(366); //get the CCI "CCI-000366" from the DB
- * STIG stig = GetSTIG(1); //get the STIG of ID 1 from the DB
- *
- * //get all STIGChecks associated with a CCI
- * List<STIGCheck> checks = GetSTIGChecks("WHERE CCIId = :CCIId",
- *                                             {std::make_tuple<QString, QVariant>(":CCIId", cci.id)}
- *                                       );
- *
- * //get CKLChecks associated with a particular STIG
- * checks = GetSTIGChecks("WHERE STIGId = :STIGId",
- *                             {std::make_tuple<QString, QVariant>(":STIGId", stig.id)}
- *                       );
- *
- * //get CKLChecks associated wth a particular CCI and STIG
- * checks = GetSTIGChecks("WHERE CCIId = :CCIId AND STIGId = :STIGId"),
- *                             {
- *                                 std::make_tuple<QString, QVariant>(":CCIId", cci.id),
- *                                 std::make_tuple<QString, QVariant>(":STIGId", stig.id)
- *                      });
- * @endcode
- */
-QVector<STIGCheck> DbManager::GetSTIGChecks(const QString &whereClause, const QVector<std::tuple<QString, QVariant> > &variables)
-{
-    QSqlDatabase db;
-    QVector<STIGCheck> ret;
-    if (CheckDatabase(db))
-    {
-        QSqlQuery q(db);
-        QString toPrep = QStringLiteral("SELECT `id`, `STIGId`, `rule`, `vulnNum`, `groupTitle`, `ruleVersion`, `severity`, `weight`, `title`, `vulnDiscussion`, `falsePositives`, `falseNegatives`, `fix`, `check`, `documentable`, `mitigations`, `severityOverrideGuidance`, `checkContentRef`, `potentialImpact`, `thirdPartyTools`, `mitigationControl`, `responsibility`, `IAControls`, `targetKey`, `isRemap` FROM STIGCheck");
-        if (!whereClause.isNull() && !whereClause.isEmpty())
-            toPrep.append(" " + whereClause);
-        q.prepare(toPrep);
-        for (const auto &variable : variables)
-        {
-            QString key;
-            QVariant val;
-            std::tie(key, val) = variable;
-            q.bindValue(key, val);
-        }
-        q.exec();
-        while (q.next())
-        {
-            STIGCheck c;
-            c.id = q.value(0).toInt();
-            c.stigId = q.value(1).toInt();
-            c.rule = q.value(2).toString();
-            c.vulnNum = q.value(3).toString();
-            c.groupTitle = q.value(4).toString();
-            c.ruleVersion = q.value(5).toString();
-            c.severity = static_cast<Severity>(q.value(6).toInt());
-            c.weight = q.value(7).toDouble();
-            c.title = q.value(8).toString();
-            c.vulnDiscussion = q.value(9).toString();
-            c.falsePositives = q.value(10).toString();
-            c.falseNegatives = q.value(11).toString();
-            c.fix = q.value(12).toString();
-            c.check = q.value(13).toString();
-            c.documentable = q.value(14).toBool();
-            c.mitigations = q.value(15).toString();
-            c.severityOverrideGuidance = q.value(16).toString();
-            c.checkContentRef = q.value(17).toString();
-            c.potentialImpact = q.value(18).toString();
-            c.thirdPartyTools = q.value(19).toString();
-            c.mitigationControl = q.value(20).toString();
-            c.responsibility = q.value(21).toString();
-            c.iaControls = q.value(22).toString();
-            c.targetKey = q.value(23).toString();
-            c.isRemap = q.value(24).toBool();
-            Q_FOREACH (CCI cci, GetCCIs(c.id))
-            {
-                c.cciIds.append(cci.id);
-            }
-            Q_FOREACH (QString legacyId, GetLegacyIds(c.id))
-            {
-                c.legacyIds.append(legacyId);
-            }
-            ret.append(c);
-        }
-    }
-    return ret;
-}
-
-/**
- * @brief DbManager::GetSTIGs
- * @param asset
- * @return The @a STIGs in the database associated with the provided
- * @a Asset.
- */
-QVector<STIG> DbManager::GetSTIGs(const Asset &asset)
-{
-    return GetSTIGs(QStringLiteral("WHERE STIG.id IN (SELECT STIGId FROM AssetSTIG WHERE AssetId = :AssetId)"), {std::make_tuple<QString, QVariant>(QStringLiteral(":AssetId"), asset.id)});
-}
-
-/**
- * @brief DbManager::GetSTIGs
- * @param whereClause
- * @param variables
- * @return A QVector of @a STIGs that are in the database. SQL
- * commands are dynamically built from an optional supplied
- * @a whereClause. SQL parameters are bound by supplying them in a
- * list of tuples in the @a variables parameter.
- *
- * @example GetSTIGs
- * @title default
- *
- * The default GetSTIGs() with no parameters returns all @a STIGs in
- * the database.
- *
- * @code
- * DbManager db;
- * QVector<STIG> stigs = db.GetSTIGs();
- * @endcode
- *
- * @example GetSTIGsWhere
- * @title where clause
- *
- * A WHERE clause with parameterized SQL can be added to the query.
- *
- * @code
- * DbManager db;
- * int id = 4; //STIG ID 4 in the database
- * QString sampleTitle = "Application Security and Development Security Technical Implementation Guide";
- *
- * //get STIG by ID
- * STIG stig = GetAssets("WHERE id = :id",
- *                            {std::make_tuple<QString, QVariant>(":id", id)}
- *                      ).first();
- *
- * //get STIG by STIG title
- * stig = GetSTIGs("WHERE title = :title",
- *                      {std::make_tuple<QString, QVariant>(":title", sampleTitle)}
- *                ).first();
- * @endcode
- */
-QVector<STIG> DbManager::GetSTIGs(const QString &whereClause, const QVector<std::tuple<QString, QVariant>> &variables)
-{
-    QSqlDatabase db;
-    QVector<STIG> ret;
-    if (CheckDatabase(db))
-    {
-        QSqlQuery q(db);
-        QString toPrep = QStringLiteral("SELECT id, title, description, release, version, benchmarkId, fileName FROM STIG");
-        if (!whereClause.isNull() && !whereClause.isEmpty())
-            toPrep.append(" " + whereClause);
-        toPrep.append(QStringLiteral(" ORDER BY LOWER(title), title"));
-        q.prepare(toPrep);
-        for (const auto &variable : variables)
-        {
-            QString key;
-            QVariant val;
-            std::tie(key, val) = variable;
-            q.bindValue(key, val);
-        }
-        q.exec();
-        while (q.next())
-        {
-            STIG s;
-            s.id = q.value(0).toInt();
-            s.title = q.value(1).toString();
-            s.description = q.value(2).toString();
-            s.release = q.value(3).toString();
-            s.version = q.value(4).toInt();
-            s.benchmarkId = q.value(5).toString();
-            s.fileName = q.value(6).toString();
-            ret.append(s);
-        }
-    }
-    return ret;
-}
-
-/**
- * @brief DbManager::GetSupplements
- * @param stig
- * @return The list of @a Supplements associated with the provided @a STIG.
- */
-QVector<Supplement> DbManager::GetSupplements(const STIG &stig)
-{
-    QSqlDatabase db;
-    QVector<Supplement> ret;
-    if (CheckDatabase(db))
-    {
-        QSqlQuery q(db);
-        QString toPrep = QStringLiteral("SELECT id, path, contents FROM Supplement WHERE STIGId = :STIGId");
-        q.prepare(toPrep);
-        q.bindValue(QStringLiteral(":STIGId"), stig.id);
-        q.exec();
-        while (q.next())
-        {
-            Supplement s;
-            s.id = q.value(0).toInt();
-            s.STIGId = stig.id;
-            s.path = q.value(1).toString();
-            s.contents = q.value(2).toByteArray();
-            ret.append(s);
-        }
-    }
-    return ret;
-}
-
-/**
- * @brief DbManager::GetControl
- * @param id
- * @return The @a Control in the database associated with the
- * provided ID. If the @a Control does not exist in the database, the
- * default Control with an ID of -1 is returned.
- */
-Control DbManager::GetControl(int id)
-{
-    QVector<Control> tmpControl = GetControls(QStringLiteral("WHERE Control.id = :id"), {std::make_tuple<QString, QVariant>(QStringLiteral(":id"), id)});
-    if (tmpControl.count() > 0)
-        return tmpControl.first();
-    Control ret;
-    Warning(QStringLiteral("Control Not Found"), "The Control ID " + QString::number(id) + " was not found in the database.");
-    return ret;
-}
-
-/**
- * @brief DbManager::GetControl
- * @param control
- * @return The @a Control in the database associated with the
- * provided control string. If the @a Control does not exist in the
- * database, the default Control with an ID of -1 is returned.
- *
- * @example GetControl
- * @title Control Name Parsing
- *
- * @code
- * DbManager db;
- * Control control = db.GetControl("AC-1 (4)");
- * @endcode
- */
-Control DbManager::GetControl(const QString &control)
-{
-    //see if there are spaces
-    QString tmpControl = control.trimmed();
-    int tmpIndex = tmpControl.indexOf(' ');
-    if (tmpIndex > 0)
-    {
-        //see if there's a second space
-        tmpIndex = tmpControl.indexOf(' ', tmpIndex+1);
-        if (tmpIndex > 0)
-        {
-            tmpControl = tmpControl.left(tmpIndex+1).trimmed();
-        }
-    }
-    QString family(tmpControl.left(2));
-    tmpControl = tmpControl.right(tmpControl.length()-3);
-    int enhancementInt = -1;
-    if (tmpControl.contains('('))
-    {
-        tmpIndex = tmpControl.indexOf('(');
-        QString enhancement = tmpControl.right(tmpControl.length() - tmpIndex - 1);
-        enhancement = enhancement.left(enhancement.length() - 1);
-        tmpControl = tmpControl.left(tmpControl.indexOf('('));
-        enhancementInt = enhancement.toInt(); //will return 0 if enhancement doesn't exist
-    }
-    int controlNumber = tmpControl.trimmed().toInt();
-    int familyId = GetFamily(family).id;
-
-    QString whereClause = QStringLiteral("WHERE Control.number = :number AND Control.FamilyId = :FamilyId");
-    QVector<std::tuple<QString, QVariant>> variables = {
-        std::make_tuple<QString, QVariant>(QStringLiteral(":number"), controlNumber),
-        std::make_tuple<QString, QVariant>(QStringLiteral(":FamilyId"), familyId)
-    };
-
-    if (enhancementInt > 0)
-    {
-        whereClause = whereClause + QStringLiteral(" AND Control.enhancement = :enhancement");
-        variables.append(std::make_tuple<QString, QVariant>(QStringLiteral(":enhancement"), enhancementInt));
-    }
-
-    QVector<Control> tmpControls = GetControls(whereClause, variables);
-    if (tmpControls.count() > 0)
-        return tmpControls.first();
-
-    Control ret;
-    Warning(QStringLiteral("Unable to Find Control"), "The Control '" + control + "' could not be found in the database.");
-    return ret;
-}
-
-/**
- * @brief DbManager::GetControls
- * @param whereClause
- * @param variables
- * @return A QVector of @a Controls that are in the database. SQL
- * commands are dynamically built from an optional supplied
- * @a whereClause. SQL parameters are bound by supplying them in a
- * list of tuples in the @a variables parameter.
- *
- * Since a @a Control cannot exist without a @a Family, the @a Family
- * table is automatically joined to the @a Control in the internal
- * query.
- *
- * @example GetControls
- * @title default
- *
- * The default GetControls() with no parameters returns all
- * @a Controls in the database.
- *
- * @code
- * DbManager db;
- * QVector<Control> controls = db.GetControls();
- * @endcode
- *
- * @example GetControlsWhere
- * @title where clause
- *
- * A WHERE clause with parameterized SQL can be added to the query.
- *
- * @code
- * DbManager db;
- * int id = 4; //Control ID 4 in the database
- *
- * //get Control by ID
- * Control control = GetControls("WHERE Control.id = :id",
- *                                    {std::make_tuple<QString, QVariant>(":id", id)}
- *                              ).first();
- *
- * //get Controls that relate to audit records
- * QVector<Control> controls = GetControls("WHERE Control.description LIKE :description",
- *                                            {std::make_tuple<QString, QVariant>(":description", "%audit record%")}
- *                                      );
- * @endcode
- */
-QVector<Control> DbManager::GetControls(const QString &whereClause, const QVector<std::tuple<QString, QVariant>> &variables)
-{
-    QSqlDatabase db;
-    QVector<Control> ret;
-    if (CheckDatabase(db))
-    {
-        QSqlQuery q(db);
-        QString toPrep = QStringLiteral("SELECT Control.id, Control.FamilyId, Control.number, Control.enhancement, Control.title, Control.description FROM Control JOIN Family ON Family.id = Control.FamilyId");
-        if (!whereClause.isNull() && !whereClause.isEmpty())
-            toPrep.append(" " + whereClause);
-        toPrep.append(QStringLiteral(" ORDER BY Family.acronym, Control.number, Control.enhancement"));
-        q.prepare(toPrep);
-        for (const auto &variable : variables)
-        {
-            QString key;
-            QVariant val;
-            std::tie(key, val) = variable;
-            q.bindValue(key, val);
-        }
-        q.exec();
-        while (q.next())
-        {
-            Control c;
-            c.id = q.value(0).toInt();
-            c.familyId = q.value(1).toInt();
-            c.number = q.value(2).toInt();
-            c.enhancement = q.value(3).isNull() ? -1 : q.value(3).toInt();
-            c.title = q.value(4).toString();
-            c.description = q.value(5).toString();
-            ret.append(c);
-        }
-    }
-    return ret;
-}
-
-/**
- * @brief DbManager::GetDBPath
- * @return The path to the database file
- */
-QString DbManager::GetDBPath()
-{
-    return _dbPath;
-}
-
-/**
- * @brief DbManager::GetFamily
- * @param id
- * @return The @a Family associated with the provided database @a id.
- * If the @a id is not in the database, the default @a Family with an
- * ID of -1 is returned.
- */
-Family DbManager::GetFamily(int id)
-{
-    QVector<Family> tmpFamily = GetFamilies(QStringLiteral("WHERE Family.id = :id"), {std::make_tuple<QString, QVariant>(QStringLiteral(":id"), id)});
-    if (tmpFamily.count() > 0)
-        return tmpFamily.first();
-    Family ret;
-    Warning(QStringLiteral("Family Not Found"), "The Family associated with ID " + QString::number(id) + " could not be found.");
-    return ret;
-}
-
-/**
- * @brief DbManager::GetLegacyIds
- * @param STIGCheckId
- * @return The list of Legacy IDs associated with this STIGCheck
- */
-QVector<QString> DbManager::GetLegacyIds(int STIGCheckId)
-{
-    QVector<QString> ret;
-    QSqlDatabase db;
-    if (CheckDatabase(db))
-    {
-        QSqlQuery q(db);
-        q.prepare(QStringLiteral("SELECT LegacyId FROM STIGCheckLegacyId WHERE STIGCheckCCI.STIGCheckId = :STIGCheckId"));
-        q.bindValue(QStringLiteral(":STIGCheckId"), STIGCheckId);
-        q.exec();
-        while (q.next())
-        {
-            ret.append(q.value(0).toString());
-        }
-    }
-    return ret;
-}
-
-/**
- * @brief DbManager::GetLogLevel
- * @return the log level of the database
- *
- * This function is used for caching and multithreading optimization.
- */
-int DbManager::GetLogLevel()
-{
-    if (_logLevel < 0)
-        _logLevel = GetVariable(QStringLiteral("loglevel")).toInt();
-    return _logLevel;
-}
-
-QVector<CCI> DbManager::GetRemapCCIs()
-{
-    CCI cci366 = GetCCIByCCI(366);
-
-    if (GetVariable("remapCM6") == QStringLiteral("n"))
-    {
-        return {cci366};
-    }
-
-    QString isImportStr = IsEmassImport() ? QStringLiteral(" isImport > 0 AND") : QString();
-
-    QVector<CCI> toRet = GetCCIs("WHERE" + isImportStr + " ControlId = (SELECT id FROM Control WHERE FamilyId = (SELECT id FROM Family WHERE Acronym = 'CM') AND number = 6 AND enhancement IS NULL)");
-
-    if (toRet.count() > 0)
-        return toRet;
-
-    return {cci366};
-}
-
-/**
- * @brief DbManager::GetFamily
- * @param acronym
- * @return The @a Family associated with the provided @a acronym. If
- * the @a acronym is not in the database, the default @a Family with
- * an ID of -1 is returned.
- */
-Family DbManager::GetFamily(const QString &acronym)
-{
-    QVector<Family> tmpFamily = GetFamilies(QStringLiteral("WHERE Family.acronym = :acronym"), {std::make_tuple<QString, QVariant>(QStringLiteral(":acronym"), acronym)});
-    if (tmpFamily.count() > 0)
-        return tmpFamily.first();
-    Family ret;
-    Warning(QStringLiteral("Family Not Found"), "The Family associated with " + acronym + " could not be found.");
-    return ret;
-}
-
-/**
- * @brief DbManager::GetFamilies
- * @param whereClause
- * @param variables
- * @return A QVector of @a Families that are in the database. SQL
- * commands are dynamically built from an optional supplied
- * @a whereClause. SQL parameters are bound by supplying them in a
- * list of tuples in the @a variables parameter.
- *
- * @example GetFamilies
- * @title default
- *
- * The default GetFamilies() with no parameters returns all
- * @a Families in the database.
- *
- * @code
- * DbManager db;
- * QVector<Family> families = db.GetFamilies();
- * @endcode
- *
- * @example GetFamiliesWhere
- * @title where clause
- *
- * A WHERE clause with parameterized SQL can be added to the query.
- *
- * @code
- * DbManager db;
- * int id = 4; //Family ID 4 in the database
- * QString sampleAcronym = "AC";
- *
- * //get Family by ID
- * Family family = GetFamilies("WHERE Family.id = :id",
- *                                  {std::make_tuple<QString, QVariant>(":id", id)}
- *                            ).first();
- *
- * //get Family by Acronym
- * family = GetFamilies("WHERE Family.acronym = :acronym",
- *                           {std::make_tuple<QString, QVariant>(":acronym", "AC")}
- *                     ).first();
- * @endcode
- */
-QVector<Family> DbManager::GetFamilies(const QString &whereClause, const QVector<std::tuple<QString, QVariant>> &variables)
-{
-    QSqlDatabase db;
-    QVector<Family> ret;
-    if (CheckDatabase(db))
-    {
-        QSqlQuery q(db);
-        QString toPrep = QStringLiteral("SELECT Family.id, Family.acronym, Family.description FROM Family");
-        if (!whereClause.isNull() && !whereClause.isEmpty())
-            toPrep.append(" " + whereClause);
-        toPrep.append(QStringLiteral(" ORDER BY Family.acronym"));
-        q.prepare(toPrep);
-        for (const auto &variable : variables)
-        {
-            QString key;
-            QVariant val;
-            std::tie(key, val) = variable;
-            q.bindValue(key, val);
-        }
-        q.exec();
-        while (q.next())
-        {
-            Family f;
-            f.id = q.value(0).toInt();
-            f.acronym = q.value(1).toString();
-            f.description = q.value(2).toString();
-            ret.append(f);
-        }
-    }
-    return ret;
-}
-
-/**
- * @brief DbManager::GetSTIG
- * @param id
- * @return The @a STIG associated with the provided database @a id.
- * If the @a STIG does not exist in the database, the default @a STIG
- * with an id of -1 is returned.
- */
-STIG DbManager::GetSTIG(int id)
-{
-    QVector<STIG> tmpStigs = GetSTIGs(QStringLiteral("WHERE id = :id"), {std::make_tuple<QString, QVariant>(QStringLiteral(":id"), id)});
-    if (tmpStigs.count() > 0)
-        return tmpStigs.first();
-    STIG ret;
-    Warning(QStringLiteral("Unable to Find STIG"), "The STIG of ID " + QString::number(id) + " was not found in the database.");
-    return ret;
-}
-
-/**
- * @brief DbManager::GetSTIG
- * @param id
- * @return The @a STIG associated with the provided @a STIG metadata.
- * If the @a STIG does not exist in the database, the default @a STIG
- * with an id of -1 is returned.
- *
- * A @a STIG has an implied unique constraint formed with the
- * @a title, @a version, and @a release metadata.
- */
-STIG DbManager::GetSTIG(const QString &title, int version, const QString &release)
-{
-    QVector<STIG> tmpStigs = GetSTIGs(QStringLiteral("WHERE title = :title AND release = :release AND version = :version"), {
-                                        std::make_tuple<QString, QVariant>(QStringLiteral(":title"), title),
-                                        std::make_tuple<QString, QVariant>(QStringLiteral(":release"), release),
-                                        std::make_tuple<QString, QVariant>(QStringLiteral(":version"), version)
-                                    });
-    if (tmpStigs.count() > 0)
-        return tmpStigs.first();
-    STIG ret;
-    Warning(QStringLiteral("Unable to Find STIG"), "The following STIG has not been added to the master database (This is normal if you are attempting to import a new STIG that does not currently exist in the DB, and the new STIG will likely be inserted if there are no other errors.):\nTitle: " + title + "\nVersion: " + QString::number(version) + "\n" + release, true);
-    return ret;
-}
-
-/**
- * @brief DbManager::GetSTIG
- * @param stig
- * @return The provided @a STIG is checked to make sure that it is
- * part of the database. If the provided @a stig.id is not in the
- * database, the metadata elements are checked. If the @a STIG is
- * still not found, the default @a STIG with an id of -1 is returned.
- */
-STIG DbManager::GetSTIG(const STIG &stig)
-{
-    //find STIG by ID
-    if (stig.id > 0)
-    {
-        STIG tmpSTIG = GetSTIG(stig.id);
-        if (tmpSTIG.id > 0)
-            return tmpSTIG;
-    }
-    //if ID is not provided or isn't in DB, find by STIG parameters
-    return GetSTIG(stig.title, stig.version, stig.release);
-}
-
-/**
- * @brief DbManager::GetVariable
- * @param name
- * @return The value associated with the requested variable.
- *
- * The internal variables table stores program-related metadata, such
- * as the version of the database. This version number is checked
- * each time the database object is created to make sure that it is
- * valid.
- */
-QString DbManager::GetVariable(const QString &name)
-{
-    QSqlDatabase db;
-    QString ret = QString();
-    if (CheckDatabase(db))
-    {
-        QSqlQuery q(db);
-        q.prepare(QStringLiteral("SELECT value FROM variables WHERE name = :name"));
-        q.bindValue(QStringLiteral(":name"), name);
-        q.exec();
-        if (q.next())
-        {
-            ret = q.value(0).toString();
-        }
-    }
-    return ret;
-}
-
-/**
- * @brief DbManager::IsEmassImport
- * @return \c True when an eMASS spreadsheet has been imported.
- * Otherwise, \c false.
- */
-bool DbManager::IsEmassImport()
-{
-    QSqlDatabase db;
-    if (CheckDatabase(db))
-    {
-        QSqlQuery q(db);
-        q.prepare(QStringLiteral("SELECT COUNT(*) FROM CCI WHERE isImport > 0"));
-        q.exec();
-        if (q.next() && q.value(0).toInt() > 0)
-        {
-            return true;
-        }
-    }
-    return false;
-}
-
-/**
- * @brief DbManager::LoadDB
- * @param path
- * @return @c True when the database is restored from @a path,
- * otherwise @c false.
- */
-bool DbManager::LoadDB(const QString &path)
-{
-    QFile source(path);
-    QFile dest(_dbPath);
-    if (source.open(QFile::ReadOnly) && dest.open(QFile::WriteOnly))
-    {
-        dest.write(qUncompress(source.readAll()));
-        source.close();
-        dest.close();
-        return true;
-    }
-
-    Warning(QStringLiteral("Unable to Open File"), "The file " + path + " could not be opened for writing.");
-    return false;
-}
-
-/**
- * @brief DbManager::Log
- * @param severity
- * @param location
- * @param query
- * @return true if the log record is written to the database; otherwise, false.
- */
-bool DbManager::Log(int severity, const QString &location, const QSqlQuery &query)
-{
-    if (GetLogLevel() > 1)
-    {
-        return Log(severity, location, GetLastExecutedQuery(query));
-    }
-    return false;
-}
-
-/**
- * @brief DbManager::Log
- * @param severity
- * @param location
- * @param message
- * @param level
- * @return true if the log record is written to the database; otherwise, false.
- *
- * Log events to the logging table.
- */
-bool DbManager::Log(int severity, const QString &location, const QString &message)
-{
-    bool ret = false;
-    QSqlDatabase db;
-    if (CheckDatabase(db))
-    {
-        QSqlQuery q(db);
-        q.prepare(QStringLiteral("INSERT INTO Log (`when`, `severity`, `location`, `message`, `user`) VALUES(:datetime, :severity, :location, :message, :user)"));
-        //get ISO 8601 datestamp with timezone
-        q.bindValue(QStringLiteral(":datetime"), QDateTime::currentDateTime().toOffsetFromUtc(QDateTime::currentDateTime().offsetFromUtc()).toString(Qt::ISODate));
-        q.bindValue(QStringLiteral(":severity"), severity);
-        q.bindValue(QStringLiteral(":location"), location);
-        q.bindValue(QStringLiteral(":message"), message);
-        //logging of username required by STIG rule SV-84059r1_rule
-        q.bindValue(QStringLiteral(":user"), QDir::home().dirName());
-        ret = q.exec();
-        //logging is not logged
-    }
-    return ret;
-}
-
-/**
- * @brief DbManager::SaveDB
- * @param path
- * @return @c True when the database is saved to @a path. Otherwise,
- * @c false.
- */
-bool DbManager::SaveDB(const QString &path)
-{
-    QFile source(_dbPath);
-    QFile dest(path);
-
-    if (source.open(QFile::ReadOnly) && dest.open(QFile::WriteOnly))
-    {
-        dest.write(qCompress(source.readAll(), 9));
-        source.close();
-        dest.close();
-        return true;
-    }
-
-    Warning(QStringLiteral("Unable to Open File"), "The file " + path + " could not be opened for writing.");
-    return false;
-}
-
-/**
- * @brief DbManager::HashDB
- * @return The SHA3_256 hash of the database file
- */
-QByteArray DbManager::HashDB()
-{
-    QFile source(_dbPath);
-    QByteArray ret;
-    if (source.open(QFile::ReadOnly))
-    {
-        ret = QCryptographicHash::hash(qCompress(source.readAll(), 9), QCryptographicHash::Sha3_256);
-        source.close();
-    }
-    return ret;
-}
-
-/**
- * @brief DbManager::UpdateAsset
- * @param asset
- * @return \c True when the Asset is updated with the provided
- * metadata. Otherwise, \c false.
- */
-bool DbManager::UpdateAsset(const Asset &asset)
-{
-    Asset tmpAsset = GetAsset(asset);
-    bool ret = false;
-    if (tmpAsset.id > 0)
-    {
-        QSqlDatabase db;
-        ret = true;
-        if (CheckDatabase(db))
-        {
-            QSqlQuery q(db);
-            //NOTE: The new values use the provided "cci" while the WHERE clause uses the Database-identified "tmpCCI".
-            q.prepare(QStringLiteral("UPDATE Asset SET assetType = :assetType, hostName = :hostName, hostIP = :hostIP, hostMAC = :hostMAC, hostFQDN = :hostFQDN, techArea = :techArea, targetKey = :targetKey, webOrDatabase = :webOrDatabase, webDBSite = :webDBSite, webDBInstance = :webDBInstance WHERE id = :id"));
-            q.bindValue(QStringLiteral(":assetType"), asset.assetType.isEmpty() ? nullptr : asset.assetType);
-            q.bindValue(QStringLiteral(":hostName"), asset.hostName);
-            q.bindValue(QStringLiteral(":hostIP"), asset.hostIP.isEmpty() ? nullptr : asset.hostIP);
-            q.bindValue(QStringLiteral(":hostMAC"), asset.hostMAC.isEmpty() ? nullptr : asset.hostMAC);
-            q.bindValue(QStringLiteral(":hostFQDN"), asset.hostFQDN.isEmpty() ? nullptr : asset.hostFQDN);
-            q.bindValue(QStringLiteral(":techArea"), asset.techArea.isEmpty() ? nullptr : asset.techArea);
-            q.bindValue(QStringLiteral(":targetKey"), asset.targetKey.isEmpty() ? nullptr : asset.targetKey);
-            q.bindValue(QStringLiteral(":webOrDatabase"), asset.webOrDB);
-            q.bindValue(QStringLiteral(":webDBSite"), asset.webDbSite.isEmpty() ? nullptr : asset.webDbSite);
-            q.bindValue(QStringLiteral(":webDBInstance"), asset.webDbInstance.isEmpty() ? nullptr : asset.webDbInstance);
-            q.bindValue(QStringLiteral(":id"), tmpAsset.id);
-            ret = q.exec();
-            Log(6, QStringLiteral("UpdateAsset"), q);
-        }
-    }
-    return ret;
-}
-
-/**
- * @brief DbManager::UpdateCCI
- * @param cci
- * @return \c True when the CCI is updated with the provided
- * metadata. Otherwise, \c false.
- */
-bool DbManager::UpdateCCI(const CCI &cci)
-{
-    CCI tmpCCI = GetCCI(cci);
-    bool ret = false;
-    if (tmpCCI.id > 0)
-    {
-        QSqlDatabase db;
-        ret = true;
-        if (CheckDatabase(db))
-        {
-            QSqlQuery q(db);
-            //NOTE: The new values use the provided "cci" while the WHERE clause uses the Database-identified "tmpCCI".
-            q.prepare(QStringLiteral("UPDATE CCI SET ControlId = :ControlId, cci = :cci, definition = :definition, isImport = :isImport, importCompliance = :importCompliance, importDateTested = :importDateTested, importTestedBy = :importTestedBy, importTestResults = :importTestResults, importCompliance2 = :importCompliance2, importDateTested2 = :importDateTested2, importTestedBy2 = :importTestedBy2, importTestResults2 = :importTestResults2, importControlImplementationStatus = :importControlImplementationStatus, importSecurityControlDesignation = :importSecurityControlDesignation, importInherited = :importInherited, importApNum = :importApNum, importImplementationGuidance = :importImplementationGuidance, importAssessmentProcedures = :importAssessmentProcedures, importNarrative = :importNarrative WHERE id = :id"));
-            q.bindValue(QStringLiteral(":ControlId"), cci.controlId);
-            q.bindValue(QStringLiteral(":cci"), cci.cci);
-            q.bindValue(QStringLiteral(":definition"), cci.definition);
-            q.bindValue(QStringLiteral(":isImport"), cci.isImport);
-            q.bindValue(QStringLiteral(":importCompliance"), cci.isImport ? cci.importCompliance : nullptr);
-            q.bindValue(QStringLiteral(":importDateTested"), cci.isImport ? cci.importDateTested : nullptr);
-            q.bindValue(QStringLiteral(":importTestedBy"), cci.isImport ? cci.importTestedBy : nullptr);
-            q.bindValue(QStringLiteral(":importTestResults"), cci.isImport ? cci.importTestResults : nullptr);
-            q.bindValue(QStringLiteral(":importCompliance2"), cci.isImport ? cci.importCompliance2 : nullptr);
-            q.bindValue(QStringLiteral(":importDateTested2"), cci.isImport ? cci.importDateTested2 : nullptr);
-            q.bindValue(QStringLiteral(":importTestedBy2"), cci.isImport ? cci.importTestedBy2 : nullptr);
-            q.bindValue(QStringLiteral(":importTestResults2"), cci.isImport ? cci.importTestResults2 : nullptr);
-            q.bindValue(QStringLiteral(":importControlImplementationStatus"), cci.isImport ? cci.importControlImplementationStatus : nullptr);
-            q.bindValue(QStringLiteral(":importSecurityControlDesignation"), cci.isImport ? cci.importSecurityControlDesignation : nullptr);
-            q.bindValue(QStringLiteral(":importInherited"), cci.isImport ? cci.importInherited : nullptr);
-            q.bindValue(QStringLiteral(":importApNum"), cci.isImport ? cci.importApNum : nullptr);
-            q.bindValue(QStringLiteral(":importImplementationGuidance"), cci.isImport ? cci.importImplementationGuidance : nullptr);
-            q.bindValue(QStringLiteral(":importAssessmentProcedures"), cci.isImport ? cci.importAssessmentProcedures : nullptr);
-            q.bindValue(QStringLiteral(":importNarrative"), cci.isImport ? cci.importNarrative : nullptr);
-            q.bindValue(QStringLiteral(":id"), tmpCCI.id);
-            ret = q.exec();
-            Log(6, QStringLiteral("UpdateCCI"), q);
-        }
-    }
-    return ret;
-}
-
-/**
- * @brief DbManager::UpdateCKLCheck
- * @param check
- * @return @c True when the database is updated with the supplied
- * @a CKLCheck information. Otherwise, @c false.
- */
-bool DbManager::UpdateCKLCheck(const CKLCheck &check)
-{
-    CKLCheck tmpCheck = GetCKLCheck(check);
-    bool ret = false;
-    if (tmpCheck.id > 0)
-    {
-        QSqlDatabase db;
-        ret = true;
-        if (CheckDatabase(db))
-        {
-            QSqlQuery q(db);
-            //NOTE: The new values use the provided "check" while the WHERE clause uses the Database-identified "tmpCheck".
-            q.prepare(QStringLiteral("UPDATE CKLCheck SET status = :status, findingDetails = :findingDetails, comments = :comments, severityOverride = :severityOverride, severityJustification = :severityJustification WHERE id = :id"));
-            q.bindValue(QStringLiteral(":status"), check.status);
-            q.bindValue(QStringLiteral(":findingDetails"), check.findingDetails);
-            q.bindValue(QStringLiteral(":comments"), check.comments);
-            q.bindValue(QStringLiteral(":severityOverride"), check.severityOverride);
-            q.bindValue(QStringLiteral(":severityJustification"), check.severityJustification);
-            q.bindValue(QStringLiteral(":id"), tmpCheck.id);
-            ret = q.exec();
-            Log(6, QStringLiteral("UpdateCKLCheck"), q);
-        }
-    }
-    return ret;
-}
-
-/**
- * @brief DbManager::UpdateSTIG
- * @param stig
- * @return @c True when the STIG is updated with the provided @a STIG.
- * Otherwise, @c false.
- */
-bool DbManager::UpdateSTIG(const STIG &stig)
-{
-    STIG tmpSTIG = GetSTIG(stig);
-    bool ret = false;
-
-    if (tmpSTIG.id > 0)
-    {
-        QSqlDatabase db;
-        ret = true;
-        if (CheckDatabase(db))
-        {
-            QSqlQuery q(db);
-            q.prepare(QStringLiteral("UPDATE STIG SET title = :title, description = :description, release = :release, version = :version, benchmarkId = :benchmarkId, fileName = :fileName WHERE id = :id"));
-            q.bindValue(QStringLiteral(":title"), stig.title);
-            q.bindValue(QStringLiteral(":description"), stig.description);
-            q.bindValue(QStringLiteral(":release"), stig.release);
-            q.bindValue(QStringLiteral(":version"), stig.version);
-            q.bindValue(QStringLiteral(":benchmarkId"), stig.benchmarkId);
-            q.bindValue(QStringLiteral(":fileName"), stig.fileName);
-            q.bindValue(QStringLiteral(":id"), stig.id);
-            ret = q.exec();
-            Log(6, QStringLiteral("UpdateSTIG"), q);
-        }
-    }
-
-    return ret;
-}
-
-/**
- * @brief DbManager::UpdateSTIGCheck
- * @param check
- * @return @c True when the database is updated with the supplied
- * @a STIGCheck information. Otherwise, @c false.
- */
-bool DbManager::UpdateSTIGCheck(const STIGCheck &check)
-{
-    STIGCheck tmpCheck = GetSTIGCheck(check);
-    bool ret = false;
-    if (tmpCheck.id > 0)
-    {
-        QSqlDatabase db;
-        ret = true;
-        if (CheckDatabase(db))
-        {
-            QSqlQuery q(db);
-            //NOTE: The new values use the provided "check" while the WHERE clause uses the Database-identified "tmpCheck".
-            q.prepare(QStringLiteral("UPDATE STIGCheck SET `STIGId` = :STIGId, `rule` = :rule, `vulnNum` = :vulnNum, `groupTitle` = :groupTitle, `ruleVersion` = :ruleVersion, `severity` = :severity, `weight` = :weight, `title` = :title, `vulnDiscussion` = :vulnDiscussion, `falsePositives` = :falsePositives, `falseNegatives` = :falseNegatives, `fix` = :fix, `check` = :check, `documentable` = :documentable, `mitigations` = :mitigations, `severityOverrideGuidance` = :severityOverrideGuidance, `checkContentRef` = :checkContentRef, `potentialImpact` = :potentialImpact, `thirdPartyTools` = :thirdPartyTools, `mitigationControl` = :mitigationControl, `responsibility` = :responsibility, `IAControls` = :IAControls, `targetKey` = :targetKey, `isRemap` = :isRemap WHERE `id` = :id"));
-            q.bindValue(QStringLiteral(":STIGId"), check.stigId);
-            q.bindValue(QStringLiteral(":rule"), check.rule);
-            q.bindValue(QStringLiteral(":vulnNum"), check.vulnNum);
-            q.bindValue(QStringLiteral(":groupTitle"), check.groupTitle);
-            q.bindValue(QStringLiteral(":ruleVersion"), check.ruleVersion);
-            q.bindValue(QStringLiteral(":severity"), check.severity);
-            q.bindValue(QStringLiteral(":weight"), check.weight);
-            q.bindValue(QStringLiteral(":title"), check.title);
-            q.bindValue(QStringLiteral(":vulnDiscussion"), check.vulnDiscussion);
-            q.bindValue(QStringLiteral(":falsePositives"), check.falsePositives);
-            q.bindValue(QStringLiteral(":falseNegatives"), check.falseNegatives);
-            q.bindValue(QStringLiteral(":fix"), check.fix);
-            q.bindValue(QStringLiteral(":check"), check.check);
-            q.bindValue(QStringLiteral(":documentable"), check.documentable);
-            q.bindValue(QStringLiteral(":mitigations"), check.mitigations);
-            q.bindValue(QStringLiteral(":severityOverrideGuidance"), check.severityOverrideGuidance);
-            q.bindValue(QStringLiteral(":checkContentRef"), check.checkContentRef);
-            q.bindValue(QStringLiteral(":potentialImpact"), check.potentialImpact);
-            q.bindValue(QStringLiteral(":thirdPartyTools"), check.thirdPartyTools);
-            q.bindValue(QStringLiteral(":mitigationControl"), check.mitigationControl);
-            q.bindValue(QStringLiteral(":responsibility"), check.responsibility);
-            q.bindValue(QStringLiteral(":IAControls"), check.iaControls);
-            q.bindValue(QStringLiteral(":targetKey"), check.targetKey);
-            q.bindValue(QStringLiteral(":isRemap"), check.isRemap);
-            q.bindValue(QStringLiteral(":id"), check.id);
-            ret = q.exec();
-            Log(6, QStringLiteral("UpdateSTIGCheck-STIGCheck"), q);
-            q.prepare(QStringLiteral("DELETE FROM STIGCheckCCI WHERE STIGCheckId = :STIGCheckId"));
-            q.bindValue(QStringLiteral(":STIGCheckId"), tmpCheck.id);
-            ret = q.exec() && ret;
-            Log(6, QStringLiteral("UpdateSTIGCheck-STIGCheckCCI1"), q);
-            Q_FOREACH (int cciId, check.cciIds)
-            {
-                q.prepare(QStringLiteral("INSERT INTO STIGCheckCCI (`STIGCheckId`, `CCIId`) VALUES(:STIGCheckId, :CCIId)"));
-                q.bindValue(QStringLiteral(":STIGCheckId"), tmpCheck.id);
-                q.bindValue(QStringLiteral(":CCIId"), cciId);
-                ret = q.exec() && ret;
-                Log(6, QStringLiteral("UpdateSTIGCheck-STIGCheckCCI2"), q);
-            }
-            q.prepare(QStringLiteral("DELETE FROM STIGCheckLegacyId WHERE STIGCheckId = :STIGCheckId"));
-            q.bindValue(QStringLiteral(":STIGCheckId"), tmpCheck.id);
-            ret = q.exec() && ret;
-            Log(6, QStringLiteral("UpdateSTIGCheck-STIGCheckLegacyId1"), q);
-            Q_FOREACH (QString legacyId, check.legacyIds)
-            {
-                q.prepare(QStringLiteral("INSERT INTO STIGCheckLegacyId (`STIGCheckId`, `LegacyId`) VALUES(:STIGCheckId, :LegacyId)"));
-                q.bindValue(QStringLiteral(":STIGCheckId"), tmpCheck.id);
-                q.bindValue(QStringLiteral(":LegacyId"), legacyId);
-                ret = q.exec() && ret;
-                Log(6, QStringLiteral("UpdateSTIGCheck-STIGCheckLegacyId2"), q);
-            }
-        }
-    }
-    return ret;
-}
-
-/**
- * @brief DbManager::UpdateVariable
- * @param name
- * @param value
- * @return @c True when the variable is updated in the database.
- * Otherwise, @c false.
- */
-bool DbManager::UpdateVariable(const QString &name, const QString &value)
-{
-    QSqlDatabase db;
-    bool ret = false;
-    if (CheckDatabase(db))
-    {
-        QSqlQuery q(db);
-        q.prepare(QStringLiteral("UPDATE variables SET value = :value WHERE name = :name"));
-        q.bindValue(QStringLiteral(":value"), value);
-        q.bindValue(QStringLiteral(":name"), name);
-        ret = q.exec();
-        Log(6, QStringLiteral("UpdateVariable"), q);
-    }
-    return ret;
-}
-
-/**
- * @brief DbManager::CheckDatabase
- * @param db
- * @return @c True when the database connection is ready to use.
- * Otherwise, @c false.
- *
- * Each thread in the application gets it own database connection.
- * Calling CheckDatabase on the QSqlDatabase will bind it to the
- * thread's existing connection or create a new one for the current
- * thread.
- */
-bool DbManager::CheckDatabase(QSqlDatabase &db)
-{
-    db = QSqlDatabase::database(QString::number(reinterpret_cast<quint64>(QThread::currentThreadId())));
-    if (!db.isOpen())
-        db.open();
-    if (!db.isOpen())
-        return false;
-    return db.isValid();
-}
-
-/**
- * @brief DbManager::UpdateDatabaseFromVersion
- * @param version
- * @return @c True when the database is up-to-date or updated.
- * Otherwise, @c false.
- */
-bool DbManager::UpdateDatabaseFromVersion(int version)
-{
-    QSqlDatabase db;
-    bool ret = false;
-    if (CheckDatabase(db))
-    {
-        ret = true; //assume success from here
-
-        //upgrade to version 1 of the database
-        if (version <= 0)
-        {
-            //New database; initial creation and setup
-
-            QSqlQuery q(db);
-            q.prepare(QStringLiteral("CREATE TABLE `Family` ( "
-                        "`id`	INTEGER PRIMARY KEY AUTOINCREMENT, "
-                        "`Acronym`	TEXT UNIQUE, "
-                        "`Description`	TEXT UNIQUE"
-                        ")"));
-            ret = q.exec() && ret;
-            q.prepare(QStringLiteral("CREATE TABLE `Control` ( "
-                        "`id`	INTEGER PRIMARY KEY AUTOINCREMENT, "
-                        "`FamilyId`	INTEGER NOT NULL, "
-                        "`number`	INTEGER NOT NULL, "
-                        "`enhancement`	INTEGER, "
-                        "`title`	TEXT, "
-                        "`description`  TEXT, "
-                        "FOREIGN KEY(`FamilyID`) REFERENCES `Family`(`id`) "
-                        ")"));
-            ret = q.exec() && ret;
-            q.prepare(QStringLiteral("CREATE TABLE `CCI` ( "
-                      "`id`	INTEGER PRIMARY KEY AUTOINCREMENT, "
-                      "`ControlId`	INTEGER, "
-                      "`cci`    INTEGER, "
-                      "`definition`	TEXT, "
-                      "`isImport` INTEGER NOT NULL DEFAULT 0, "
-                      "`importCompliance`	TEXT, "
-                      "`importDateTested`	TEXT, "
-                      "`importTestedBy`	TEXT, "
-                      "`importTestResults`	TEXT, "
-                      "`importCompliance2`	TEXT, "
-                      "`importDateTested2`	TEXT, "
-                      "`importTestedBy2`	TEXT, "
-                      "`importTestResults2`	TEXT, "
-                      "`importControlImplementationStatus`	TEXT, "
-                      "`importSecurityControlDesignation`	TEXT, "
-                      "`importInherited`	TEXT, "
-                      "`importApNum`	TEXT, "
-                      "`importImplementationGuidance`	TEXT, "
-                      "`importAssessmentProcedures`	TEXT, "
-                      "FOREIGN KEY(`ControlId`) REFERENCES `Control`(`id`) "
-                      ")"));
-            ret = q.exec() && ret;
-            q.prepare(QStringLiteral("CREATE TABLE `variables` ( "
-                      "`name`	TEXT, "
-                      "`value`	TEXT "
-                      ")"));
-            ret = q.exec() && ret;
-            q.prepare(QStringLiteral("CREATE TABLE `STIG` ( "
-                      "`id`	INTEGER PRIMARY KEY AUTOINCREMENT, "
-                      "`title`	TEXT, "
-                      "`description`	TEXT, "
-                      "`release`	TEXT, "
-                      "`version`	INTEGER, "
-                      "`benchmarkId`	TEXT, "
-                      "`fileName`	TEXT "
-                      ")"));
-            ret = q.exec() && ret;
-            q.prepare(QStringLiteral("CREATE TABLE `STIGCheck` ( "
-                      "`id`	INTEGER PRIMARY KEY AUTOINCREMENT, "
-                      "`STIGId`	INTEGER, "
-                      "`rule`	TEXT, "
-                      "`vulnNum`    TEXT, "
-                      "`groupTitle`    TEXT, "
-                      "`ruleVersion`    TEXT, "
-                      "`severity`	INTEGER, "
-                      "`weight` REAL, "
-                      "`title`	TEXT, "
-                      "`vulnDiscussion`	TEXT, "
-                      "`falsePositives`	TEXT, "
-                      "`falseNegatives`	TEXT, "
-                      "`fix`	TEXT, "
-                      "`check`	TEXT, "
-                      "`documentable`	INTEGER, "
-                      "`mitigations`	TEXT, "
-                      "`severityOverrideGuidance`	TEXT, "
-                      "`checkContentRef`	TEXT, "
-                      "`potentialImpact`	TEXT, "
-                      "`thirdPartyTools`	TEXT, "
-                      "`mitigationControl`	TEXT, "
-                      "`responsibility`	TEXT, "
-                      "`IAControls` TEXT, "
-                      "`targetKey` TEXT, "
-                      "FOREIGN KEY(`STIGId`) REFERENCES `STIG`(`id`) "
-                      ")"));
-            ret = q.exec() && ret;
-            q.prepare(QStringLiteral("CREATE TABLE `STIGCheckCCI` ( "
-                      "`id`	INTEGER PRIMARY KEY AUTOINCREMENT, "
-                      "`STIGCheckId`	INTEGER, "
-                      "`CCIId`	INTEGER, "
-                      "FOREIGN KEY(`STIGCheckId`) REFERENCES `STIGCheck`(`id`), "
-                      "FOREIGN KEY(`CCIId`) REFERENCES `CCI`(`id`) "
-                      ")"));
-            ret = q.exec() && ret;
-            q.prepare(QStringLiteral("CREATE TABLE `Asset` ( "
-                      "`id`	INTEGER PRIMARY KEY AUTOINCREMENT, "
-                      "`assetType`	TEXT, "
-                      "`hostName`	TEXT UNIQUE COLLATE NOCASE, "
-                      "`hostIP`	TEXT, "
-                      "`hostMAC`	TEXT, "
-                      "`hostFQDN`	TEXT, "
-                      "`techArea`	TEXT, "
-                      "`targetKey`	TEXT, "
-                      "`webOrDatabase`	INTEGER, "
-                      "`webDBSite`	TEXT, "
-                      "`webDBInstance`	TEXT "
-                      ")"));
-            ret = q.exec() && ret;
-            q.prepare(QStringLiteral("CREATE TABLE `AssetSTIG` ( "
-                      "`id`	INTEGER PRIMARY KEY AUTOINCREMENT, "
-                      "`AssetId`	INTEGER, "
-                      "`STIGId`	INTEGER, "
-                      "FOREIGN KEY(`AssetId`) REFERENCES `Asset`(`id`), "
-                      "FOREIGN KEY(`STIGId`) REFERENCES `STIG`(`id`) "
-                      ")"));
-            ret = q.exec() && ret;
-            q.prepare(QStringLiteral("CREATE TABLE `CKLCheck` ( "
-                      "`id`	INTEGER PRIMARY KEY AUTOINCREMENT, "
-                      "`AssetId`	INTEGER, "
-                      "`STIGCheckId`	INTEGER, "
-                      "`status`	INTEGER, "
-                      "`findingDetails`	TEXT, "
-                      "`comments`	TEXT, "
-                      "`severityOverride`	INTEGER, "
-                      "`severityJustification`	TEXT, "
-                      "FOREIGN KEY(`STIGCheckId`) REFERENCES `STIGCheck`(`id`), "
-                      "FOREIGN KEY(`AssetId`) REFERENCES `Asset`(`id`) "
-                      ")"));
-            ret = q.exec() && ret;
-            q.prepare(QStringLiteral("CREATE TABLE `Log` ( "
-                      "`id`	INTEGER PRIMARY KEY AUTOINCREMENT, "
-                      "`when`	DATETIME, "
-                      "`severity`	INTEGER, "
-                      "`location`	TEXT, "
-                      "`message`	TEXT, "
-                      "`user`	TEXT"
-                      ")"));
-            ret = q.exec() && ret;
-            q.prepare(QStringLiteral("INSERT INTO variables (name, value) VALUES(:name, :value)"));
-            q.bindValue(QStringLiteral(":name"), "version");
-            q.bindValue(QStringLiteral(":value"), "1");
-            ret = q.exec() && ret;
-            q.bindValue(QStringLiteral(":name"), "lastdir");
-            q.bindValue(QStringLiteral(":value"), QStandardPaths::writableLocation(QStandardPaths::DocumentsLocation));
-            ret = q.exec() && ret;
-            q.bindValue(QStringLiteral(":name"), "loglevel");
-            q.bindValue(QStringLiteral(":value"), "1");
-            ret = q.exec() && ret;
-
-            //write changes from update
-            db.commit();
-        }
-
-        //upgrade to version 2 of the database
-        if (version < 2)
-        {
-            QSqlQuery q(db);
-            q.prepare(QStringLiteral("CREATE TABLE `Supplement` ( "
-                        "`id`	INTEGER PRIMARY KEY AUTOINCREMENT, "
-                        "`STIGId`	INTEGER, "
-                        "`path`	TEXT, "
-                        "`contents`	BLOB, "
-                        "FOREIGN KEY(`STIGId`) REFERENCES `STIG`(`id`)"
-                        ")"));
-            ret = q.exec() && ret;
-            q.prepare(QStringLiteral("CREATE TABLE `STIGCheckLegacyId` ( "
-                        "`id`	INTEGER PRIMARY KEY AUTOINCREMENT, "
-                        "`STIGCheckId`	INTEGER, "
-                        "`LegacyId`	TEXT, "
-                        "FOREIGN KEY(`STIGCheckId`) REFERENCES `STIGCheck`(`id`)"
-                        ")"));
-            ret = q.exec() && ret;
-            q.prepare(QStringLiteral("INSERT INTO variables (name, value) VALUES(:name, :value)"));
-            q.bindValue(QStringLiteral(":name"), QStringLiteral("indexSupplements"));
-            q.bindValue(QStringLiteral(":value"), QStringLiteral("n"));
-            ret = q.exec() && ret;
-            q.bindValue(QStringLiteral(":name"), QStringLiteral("quarterly"));
-            q.bindValue(QStringLiteral(":value"), QStringLiteral("https://dl.dod.cyber.mil/wp-content/uploads/stigs/zip/U_SRG-STIG_Library_2020_04v1.zip"));
-            ret = q.exec() && ret;
-            q.bindValue(QStringLiteral(":name"), QStringLiteral("remapCM6"));
-            q.bindValue(QStringLiteral(":value"), QStringLiteral("n"));
-            ret = q.exec() && ret;
-            q.prepare(QStringLiteral("ALTER TABLE STIGCheck ADD COLUMN isRemap INTEGER NOT NULL DEFAULT 0"));
-            ret = q.exec() && ret;
-            ret = UpdateVariable(QStringLiteral("version"), QStringLiteral("2")) && ret;
-        }
-<<<<<<< HEAD
-	if (version < 3)
-	{
-            QSqlQuery q(db);
-            q.bindValue(QStringLiteral(":name"), QStringLiteral("quarterly"));
-	    q.bindValue(QStringLiteral(":value"), QStringLiteral("https://dl.dod.cyber.mil/wp-content/uploads/stigs/zip/U_SRG-STIG_Library_2020_07v2.zip"));
-            ret = q.exec() && ret;
-            q.prepare(QStringLiteral("ALTER TABLE CCI ADD COLUMN importNarrative TEXT"));
-            ret = q.exec() && ret;
-            ret = UpdateVariable(QStringLiteral("version"), QStringLiteral("3")) && ret;
-	}
-=======
-        if (version < 3)
-        {
-            ret = UpdateVariable(QStringLiteral("quarterly"), QStringLiteral("https://dl.dod.cyber.mil/wp-content/uploads/stigs/zip/U_SRG-STIG_Library_2020_07v2.zip")) && ret;
-            ret = UpdateVariable(QStringLiteral("version"), QStringLiteral("3")) && ret;
-        }
->>>>>>> 30305abc
-    }
-    return ret;
-}
-
-/**
- * @brief GetLastExecutedQuery
- * @param query
- * @return String of the last executed query.
- *
- * Modified from:
- *   https://stackoverflow.com/questions/5777409/how-to-get-last-prepared-and-executed-query-using-qsqlquery
- */
-QString GetLastExecutedQuery(const QSqlQuery& query)
-{
-    QString sql = query.executedQuery();
-
-    QMapIterator<QString, QVariant> it(query.boundValues());
-
-    while (it.hasNext())
-    {
-        it.next();
-        const QVariant &var = it.value();
-        QSqlField field(QLatin1String(""), var.type());
-        if (var.isNull())
-        {
-            field.clear();
-        }
-        else
-        {
-            field.setValue(var);
-        }
-        QString formatV = query.driver()->formatValue(field);
-        sql.replace(it.key(), formatV);
-    }
-    return sql;
-}
+/*
+ * STIGQter - STIG fun with Qt
+ *
+ * Copyright © 2018–2020 Jon Hood, http://www.hoodsecurity.com/
+ *
+ * This program is free software: you can redistribute it and/or modify
+ * it under the terms of the GNU General Public License as published by
+ * the Free Software Foundation, either version 3 of the License, or
+ * (at your option) any later version.
+ *
+ * This program is distributed in the hope that it will be useful,
+ * but WITHOUT ANY WARRANTY; without even the implied warranty of
+ * MERCHANTABILITY or FITNESS FOR A PARTICULAR PURPOSE.  See the
+ * GNU General Public License for more details.
+ *
+ * You should have received a copy of the GNU General Public License
+ * along with this program.  If not, see <http://www.gnu.org/licenses/>.
+ */
+
+#include "dbmanager.h"
+#include "cklcheck.h"
+#include "common.h"
+
+#include <cstdlib>
+#include <QCryptographicHash>
+#include <QFile>
+#include <QSqlQuery>
+#include <QSqlError>
+#include <QThread>
+#include <QSqlField>
+#include <QSqlDriver>
+#include <QStandardPaths>
+#include <QFileInfo>
+#include <QDir>
+#include <QCoreApplication>
+
+/**
+ * @class DbManager
+ * @brief DbManager::DbManager represents the data layer for the
+ * application.
+ *
+ * Each instance of the @a DbManager uses a thread-specific
+ * connection to the SQLite database. Before executing queries, each
+ * function checks the connection to the database by checking if the
+ * current thread currently has a connection. If it does, the
+ * thread's connection is reused. If not, a new, parallel connection
+ * is established.
+ *
+ * Upon successful connection to the database, the version of the
+ * database is checked to make sure that it is the latest version.
+ *
+ * The Semantic Versioning 2.0.0 system is utilized with the database
+ * version being the main driver. While in beta (0.1.x), database
+ * consistency is not kept. This means that databases built using
+ * version 0.1.0_beta of STIGQter are incompatible with 0.1.1_beta.
+ * Once released, the database will automatically be upgraded for
+ * each new STIGQter revision (for major releases). For example, a
+ * database built with STIGQter 1.0.0 would be compatible with
+ * STIGQter 1.5.3. However, a database built with STIGQter 1.5.3 may
+ * have features unsupported by STIGQter 1.0.0. The constructor for
+ * the DbManager handles the automatic detection and upgrade of the
+ * database.
+ */
+
+/**
+ * @brief DbManager::DbManager
+ *
+ * Default constructor.
+ */
+DbManager::DbManager() : DbManager(QString::number(reinterpret_cast<quint64>(QThread::currentThreadId()))) { }
+
+/**
+ * @overload DbManager::DbManager()
+ * @brief DbManager::DbManager
+ * @param connectionName
+ *
+ * Overloaded constructor with current thread's connection already
+ * provided. If running from a standalone directory, STIGQter.db can
+ * be present locally. If there is not a local STIGQter.db, the
+ * application directory for the user is used.
+ */
+DbManager::DbManager(const QString& connectionName) : DbManager(
+                                                          QFile::exists(QCoreApplication::applicationDirPath() + "/STIGQter.db") ?
+                                                              (QCoreApplication::applicationDirPath() + "/STIGQter.db") :
+                                                              QStandardPaths::writableLocation(QStandardPaths::AppDataLocation) + "/STIGQter.db",
+                                                          connectionName) { }
+
+
+/**
+ * @overload DbManager::DbManager()
+ * @brief DbManager::DbManager
+ * @param path
+ * @param connectionName
+ *
+ * Overloaded constructor with path to SQLite DB and current thread's
+ * connection already provided.
+ */
+DbManager::DbManager(const QString& path, const QString& connectionName) :
+    _dbPath(path),
+    _delayCommit(false),
+    _logLevel(-1)
+{
+    QSqlDatabase db = QSqlDatabase::database(connectionName);
+
+    if (!db.isValid())
+    {
+        bool initialize = false;
+
+        QFileInfo fi(path);
+        if (!fi.absoluteDir().exists())
+        {
+            fi.absoluteDir().mkpath(QStringLiteral("."));
+        }
+
+        //check if database file exists or create it
+        if (!QFile::exists(path))
+            initialize = true;
+
+        db = QSqlDatabase::addDatabase(QStringLiteral("QSQLITE"), connectionName);
+        db.setDatabaseName(path);
+
+        if (initialize)
+            UpdateDatabaseFromVersion(0);
+
+        int version = GetVariable(QStringLiteral("version")).toInt();
+        UpdateDatabaseFromVersion(version);
+    }
+
+    if (!db.open())
+    {
+        Warning(QStringLiteral("Unable to Open DB"), "Unable to open DB " + path);
+    }
+}
+
+/**
+ * @brief DbManager::DbManager
+ * @param db
+ *
+ * Copy Constructor
+ */
+DbManager::DbManager(const DbManager &db)
+{
+    *this = db;
+}
+
+/**
+ * @brief DbManager::DbManager
+ * @param orig
+ *
+ * Move Constructor
+ */
+DbManager::DbManager(DbManager &&orig) noexcept :
+    _dbPath(std::move(orig._dbPath)),
+    _delayCommit(std::move(orig._delayCommit)),
+    _logLevel(orig._logLevel)
+{
+}
+
+/**
+ * @brief DbManager::~DbManager
+ *
+ * The destructor verifies that all changes have been written to the
+ * database. The connection remains open for multithreaded processing.
+ */
+DbManager::~DbManager()
+{
+    if (_delayCommit)
+    {
+        QSqlDatabase db;
+        if (CheckDatabase(db))
+        {
+            db.commit();
+        }
+    }
+}
+
+/**
+ * @brief DbManager::operator =
+ * @param right
+ * @return this
+ *
+ * Copy Operator
+ */
+DbManager &DbManager::operator=(const DbManager &right)
+{
+    if (this != &right)
+    {
+        _delayCommit = right._delayCommit;
+        _dbPath = right._dbPath;
+        _logLevel = right._logLevel;
+    }
+    return *this;
+}
+
+/**
+ * @brief DbManager::operator =
+ * @param orig
+ * @return
+ *
+ * Move Operator
+ */
+DbManager &DbManager::operator=(DbManager &&orig) noexcept
+{
+    if (this != &orig)
+    {
+        _delayCommit = std::move(orig._delayCommit);
+        _dbPath = std::move(orig._dbPath);
+        _logLevel = orig._logLevel;
+    }
+    return *this;
+}
+
+/**
+ * @brief DbManager::DelayCommit
+ * @param delay
+ *
+ * When engaging in a large quantity of writes, the data may be
+ * buffered in memory without committing the changes to the database
+ * temporarily by setting @a delay to @c true. Setting @a delay to
+ * @c false or destructing the database connection will commit the
+ * changes that have been buffered.
+ *
+ * Developers should be cautious: buffered changes may not show up in
+ * parallel threads or in threads that are executing and need the
+ * data that have not yet been committed.
+ */
+void DbManager::DelayCommit(bool delay)
+{
+    if (delay)
+    {
+        QSqlDatabase db;
+        if (CheckDatabase(db))
+        {
+            QSqlQuery q(db);
+            q.prepare(QStringLiteral("PRAGMA journal_mode = OFF"));
+            q.exec();
+            q.prepare(QStringLiteral("PRAGMA synchronous = OFF"));
+            q.exec();
+        }
+    }
+    else
+    {
+        QSqlDatabase db;
+        if (CheckDatabase(db))
+        {
+            QSqlQuery q(db);
+            q.prepare(QStringLiteral("PRAGMA journal_mode = ON"));
+            q.exec();
+            q.prepare(QStringLiteral("PRAGMA synchronous = ON"));
+            q.exec();
+            db.commit();
+        }
+    }
+    _delayCommit = delay;
+}
+
+/**
+ * @brief DbManager::AddAsset
+ * @param asset
+ * @return @c True when the @a Asset is added to the database,
+ * @c false when the @a Asset is already part of the database or has
+ * not been added.
+ *
+ * To add a new @a Asset to the database, a new @a Asset instance is
+ * created in code and sent to this function. If the @a Asset has the
+ * default @a id (or an @a id less than or equal to 0), it is assumed
+ * to not be part of the database and is committed. On commit, the
+ * provided @a Asset's @a id is set to the newly inserted record's
+ * @a id.
+ *
+ * @a Assets must be uniquely named. A single Asset can have multiple
+ * @a STIGs that are performed against it. A single computing node
+ * usually qualifies as an @a Asset, and the individual components it
+ * contains (the OS, applications, custom devices) have @a STIGs that
+ * correspond to them. The hierarchy is
+ * @a Asset → @a STIG → @a STIGCheck.
+ *
+ * Example: A single desktop computer will often have the following
+ * @a STIGs: Windows 10, Internet Explorer, Microsoft Office (and its
+ * subcomponents), FireFox, JRE, and Adobe.
+ */
+bool DbManager::AddAsset(Asset &asset)
+{
+    QSqlDatabase db;
+    bool ret = false;
+    if (CheckDatabase(db))
+    {
+        QSqlQuery q(db);
+
+        //check if Asset exists in the database
+        q.prepare(QStringLiteral("SELECT count(*) FROM Asset WHERE hostName = :hostName"));
+        q.bindValue(QStringLiteral(":hostName"), asset.hostName);
+        q.exec();
+        if (q.next() && q.value(0).toInt() > 0)
+        {
+            Warning(QStringLiteral("Asset Already Exists"), "The Asset " + PrintAsset(asset) + " already exists in the database.");
+            return false;
+        }
+        q.prepare(QStringLiteral("INSERT INTO Asset (`assetType`, `hostName`, `hostIP`, `hostMAC`, `hostFQDN`, `techArea`, `targetKey`, `webOrDatabase`, `webDBSite`, `webDBInstance`) VALUES(:assetType, :hostName, :hostIP, :hostMAC, :hostFQDN, :techArea, :targetKey, :webOrDatabase, :webDBSite, :webDBInstance)"));
+        q.bindValue(QStringLiteral(":assetType"), asset.assetType);
+        q.bindValue(QStringLiteral(":hostName"), asset.hostName);
+        q.bindValue(QStringLiteral(":hostIP"), asset.hostIP);
+        q.bindValue(QStringLiteral(":hostMAC"), asset.hostMAC);
+        q.bindValue(QStringLiteral(":hostFQDN"), asset.hostFQDN);
+        q.bindValue(QStringLiteral(":techArea"), asset.techArea);
+        q.bindValue(QStringLiteral(":targetKey"), asset.targetKey);
+        q.bindValue(QStringLiteral(":webOrDatabase"), asset.webOrDB);
+        q.bindValue(QStringLiteral(":webDBSite"), asset.webDbSite);
+        q.bindValue(QStringLiteral(":webDBInstance"), asset.webDbInstance);
+        ret = q.exec();
+        db.commit();
+        asset.id = q.lastInsertId().toInt();
+        Log(6, QStringLiteral("AddAsset"), q);
+    }
+    return ret;
+}
+
+/**
+ * @brief DbManager::AddCCI
+ * @param cci
+ * @return @c True when the @a CCI is added to the database,
+ * @c false when the @a CCI is already part of the database or has
+ * not been added.
+ *
+ * To add a new @a CCI to the database, a new @a CCI instance is
+ * created in code and sent to this function. If the @a CCI has the
+ * default @a id (or an @a id less than or equal to 0), it is assumed
+ * to not be part of the database and is committed. On commit, the
+ * provided @a CCI's @a id is set to the newly inserted record's
+ * @a id.
+ */
+bool DbManager::AddCCI(CCI &cci)
+{
+    QSqlDatabase db;
+    bool ret = false;
+    if (CheckDatabase(db))
+    {
+        QSqlQuery q(db);
+
+        //check if CCI already exists in the DB
+        q.prepare(QStringLiteral("SELECT count(*) FROM CCI WHERE cci = :cci"));
+        q.bindValue(QStringLiteral(":cci"), cci.cci);
+        q.exec();
+        if (q.next() && q.value(0).toInt() > 0)
+        {
+            Warning(QStringLiteral("CCI Already Exists"), "The CCI " + PrintCCI(cci) + " already exists in the database.", true);
+            return ret;
+        }
+
+        q.prepare(QStringLiteral("INSERT INTO CCI (ControlId, cci, definition) VALUES(:ControlId, :CCI, :definition)"));
+        q.bindValue(QStringLiteral(":ControlId"), cci.controlId);
+        q.bindValue(QStringLiteral(":CCI"), cci.cci);
+        q.bindValue(QStringLiteral(":definition"), cci.definition);
+        ret = q.exec();
+        if (!_delayCommit)
+        {
+            db.commit();
+            cci.id = q.lastInsertId().toInt();
+        }
+        Log(6, QStringLiteral("AddCCI"), q);
+    }
+    return ret;
+}
+
+/**
+ * @brief DbManager::AddControl
+ * @param control
+ * @param title
+ * @param description
+ * @return @c True when the @a Control is added to the database,
+ * @c false when the @a Control is already part of the database or
+ * has not been added.
+ *
+ * When providing controls formatted as FAMILY-NUMBER (ENHANCEMENT),
+ * this function parses the Family, Control Number, and Enhancement
+ * Number out of the string before adding it to the database. This is
+ * useful when receiving new @a Controls formatted in human-readable
+ * format from an external data source.
+ */
+bool DbManager::AddControl(const QString &control, const QString &title, const QString &description)
+{
+    bool ret = false;
+
+    QString tmpControl(control.trimmed());
+    if (tmpControl.length() < 4)
+    {
+        //control length can't store the family and a control number.
+        Warning(QStringLiteral("Control Does Not Exist"), "Received bad control, \"" + control + "\".", true);
+    }
+    else
+    {
+        //see if there are spaces
+        int tmpIndex = tmpControl.indexOf(' ');
+        if (tmpIndex > 0)
+        {
+            //see if there's a second space
+            tmpIndex = tmpControl.indexOf(' ', tmpIndex+1);
+            if (tmpIndex > 0)
+            {
+                tmpControl = tmpControl.left(tmpIndex+1).trimmed();
+            }
+        }
+
+        QString family(tmpControl.left(2));
+        tmpControl = tmpControl.right(tmpControl.length()-3);
+        QString enhancement = QString();
+        if (tmpControl.contains('('))
+        {
+            //Attempt to parse the parenthesised portion of the control as an enhancement
+            int tmpIndex2 = tmpControl.indexOf('(');
+            enhancement = tmpControl.right(tmpControl.length() - tmpIndex2 - 1);
+            enhancement = enhancement.left(enhancement.length() - 1);
+            tmpControl = tmpControl.left(tmpControl.indexOf('('));
+            //if it's not an integral, remove the enhancement
+            if (enhancement.toInt() == 0)
+                enhancement = QString();
+        }
+
+        //The family should already be in the database.
+        Family f = GetFamily(family);
+
+        if (f.id >= 0)
+        {
+            QSqlDatabase db;
+            if (CheckDatabase(db))
+            {
+                QSqlQuery q(db);
+                q.prepare(QStringLiteral("INSERT INTO Control (FamilyId, number, enhancement, title, description) VALUES(:FamilyId, :number, :enhancement, :title, :description)"));
+                q.bindValue(QStringLiteral(":FamilyId"), f.id);
+                q.bindValue(QStringLiteral(":number"), tmpControl.toInt());
+                q.bindValue(QStringLiteral(":enhancement"), enhancement.isEmpty() ? QVariant(QVariant::Int) : enhancement.toInt());
+                q.bindValue(QStringLiteral(":title"), title);
+                q.bindValue(QStringLiteral(":description"), description);
+                ret = q.exec();
+                if (!_delayCommit)
+                    db.commit();
+                Log(6, QStringLiteral("AddControl"), q);
+            }
+        }
+        else
+        {
+            //Family was not found in the database.
+            Warning(QStringLiteral("Family Does Not Exist"), "The Family " + family + " does not exist in the database.");
+        }
+    }
+
+    return ret;
+}
+
+/**
+ * @brief DbManager::AddFamily
+ * @param acronym
+ * @param description
+ * @return @c True when the @a Family is added to the database,
+ * @c false when the @a Family is already part of the database or
+ * has not been added.
+ *
+ * When parsing @a Families, the standard Acronym (which becomes
+ * incorporated into the @a Control's human-readable presentation)
+ * corresponds to a particular @a Family. The NIST 800-53rev4
+ * @a Families are (obtained from
+ * @l {https://nvd.nist.gov/800-53/Rev4} {NIST}.):
+ * @list
+ * @li AC - Access Control
+ * @li AU - Audit and Accountability
+ * @li AT - Awareness and Training
+ * @li CM - Configuration Management
+ * @li CP - Contingency Planning
+ * @li IA - Identification and Authentication
+ * @li IR - Incident Response
+ * @li MA - Maintenance
+ * @li MP - Media Protection
+ * @li PS - Personnel Security
+ * @li PE - Physical and Environmental Protection
+ * @li PL - Planning
+ * @li PM - Program Management
+ * @li RA - Risk Assessment
+ * @li CA - Security Assessment and Authorization
+ * @li SC - System and Communications Protection
+ * @li SI - System and Information Integrity
+ * @li SA - System and Services Acquisition
+ * @endlist
+ */
+bool DbManager::AddFamily(const QString &acronym, const QString &description)
+{
+    QSqlDatabase db;
+    bool ret = false;
+    if (CheckDatabase(db))
+    {
+        QSqlQuery q(db);
+        q.prepare(QStringLiteral("INSERT INTO Family (Acronym, Description) VALUES(:acronym, :description)"));
+        q.bindValue(QStringLiteral(":acronym"), acronym);
+        q.bindValue(QStringLiteral(":description"), Sanitize(description));
+        ret = q.exec();
+        if (!_delayCommit)
+            db.commit();
+        Log(6, QStringLiteral("AddFamily"), q);
+    }
+    return ret;
+}
+
+/**
+ * @brief DbManager::AddSTIG
+ * @param stig
+ * @param checks
+ * @param supplements
+ * @param stigExists
+ * @return @c True when the @a STIG, its @a STIGChecks, and its
+ * @a Supplements are added to the database, @c false when the any
+ * part of the data have not been added.
+ *
+ * When @a stigExists is @c true, the @a STIGChecks are added to the
+ * existing @a STIG already in the database. Otherwise, if the
+ * @a STIG already exists, the @a STIGChecks are not added.
+ */
+bool DbManager::AddSTIG(STIG &stig, const QVector<STIGCheck> &checks, const QVector<Supplement> &supplements, bool stigExists)
+{
+    QSqlDatabase db;
+    bool ret = false;
+    bool stigCheckRet = true; //turns "false" if a check fails to be added
+
+    if (CheckDatabase(db))
+    {
+        QSqlQuery q(db);
+        //int cci366Id = -1;
+        QVector<CCI> remapCCIs = GetRemapCCIs();
+
+        if (stig.id <= 0)
+        {
+            STIG tmpSTIG = GetSTIG(stig.title, stig.version, stig.release);
+            if (tmpSTIG.id > 0)
+            {
+                if (stigExists)
+                {
+                    stig = tmpSTIG;
+                }
+                else
+                {
+                    Warning(QStringLiteral("STIG Already Exists"), "The STIG " + PrintSTIG(stig) + " already exists in the database.");
+                    return ret;
+                }
+            }
+            else
+            {
+                q.prepare(QStringLiteral("INSERT INTO STIG (title, description, release, version, benchmarkId, fileName) VALUES(:title, :description, :release, :version, :benchmarkId, :fileName)"));
+                q.bindValue(QStringLiteral(":title"), stig.title);
+                q.bindValue(QStringLiteral(":description"), stig.description);
+                q.bindValue(QStringLiteral(":release"), stig.release);
+                q.bindValue(QStringLiteral(":version"), stig.version);
+                q.bindValue(QStringLiteral(":benchmarkId"), stig.benchmarkId);
+                q.bindValue(QStringLiteral(":fileName"), stig.fileName);
+                ret = q.exec();
+                stig.id = q.lastInsertId().toInt();
+                //do not delay this commit; the STIG should be added to the DB to prevent inconsistencies with adding the checks.
+                db.commit();
+                Log(6, QStringLiteral("AddSTIG"), q);
+            }
+        }
+        if (stig.id <= 0)
+        {
+            Warning(QStringLiteral("Unable to Add STIG"), "The new STIG, " + PrintSTIG(stig) + ", could not be added to the database.");
+            return ret;
+        }
+        ret = true; // we have a valid STIG
+        bool newChecks = false;
+        //store the old value of the "delay commit" feature. The STIGCheck additions will always be a delayed commit.
+        bool delayed = _delayCommit;
+        if (!delayed)
+            this->DelayCommit(true);
+
+        Q_FOREACH(STIGCheck c, checks)
+        {
+            newChecks = true;
+            q.prepare(QStringLiteral("INSERT INTO STIGCheck (`STIGId`, `rule`, `vulnNum`, `groupTitle`, `ruleVersion`, `severity`, `weight`, `title`, `vulnDiscussion`, `falsePositives`, `falseNegatives`, `fix`, `check`, `documentable`, `mitigations`, `severityOverrideGuidance`, `checkContentRef`, `potentialImpact`, `thirdPartyTools`, `mitigationControl`, `responsibility`, `IAControls`, `targetKey`, `isRemap`) VALUES(:STIGId, :rule, :vulnNum, :groupTitle, :ruleVersion, :severity, :weight, :title, :vulnDiscussion, :falsePositives, :falseNegatives, :fix, :check, :documentable, :mitigations, :severityOverrideGuidance, :checkContentRef, :potentialImpact, :thirdPartyTools, :mitigationControl, :responsibility, :IAControls, :targetKey, :isRemap)"));
+            q.bindValue(QStringLiteral(":STIGId"), stig.id);
+            q.bindValue(QStringLiteral(":rule"), c.rule);
+            q.bindValue(QStringLiteral(":vulnNum"), c.vulnNum);
+            q.bindValue(QStringLiteral(":groupTitle"), c.groupTitle);
+            q.bindValue(QStringLiteral(":ruleVersion"), c.ruleVersion);
+            q.bindValue(QStringLiteral(":severity"), c.severity);
+            q.bindValue(QStringLiteral(":weight"), c.weight);
+            q.bindValue(QStringLiteral(":title"), c.title);
+            q.bindValue(QStringLiteral(":vulnDiscussion"), c.vulnDiscussion);
+            q.bindValue(QStringLiteral(":falsePositives"), c.falsePositives);
+            q.bindValue(QStringLiteral(":falseNegatives"), c.falseNegatives);
+            q.bindValue(QStringLiteral(":fix"), c.fix);
+            q.bindValue(QStringLiteral(":check"), c.check);
+            q.bindValue(QStringLiteral(":documentable"), c.documentable ? 1 : 0);
+            q.bindValue(QStringLiteral(":mitigations"), c.mitigations);
+            q.bindValue(QStringLiteral(":severityOverrideGuidance"), c.severityOverrideGuidance);
+            q.bindValue(QStringLiteral(":checkContentRef"), c.checkContentRef);
+            q.bindValue(QStringLiteral(":potentialImpact"), c.potentialImpact);
+            q.bindValue(QStringLiteral(":thirdPartyTools"), c.thirdPartyTools);
+            q.bindValue(QStringLiteral(":mitigationControl"), c.mitigationControl);
+            q.bindValue(QStringLiteral(":responsibility"), c.responsibility);
+            q.bindValue(QStringLiteral(":IAControls"), c.iaControls);
+            q.bindValue(QStringLiteral(":targetKey"), c.targetKey);
+            q.bindValue(QStringLiteral(":isRemap"), (c.isRemap || c.cciIds.count() <= 0) ? 1 : 0);
+            bool tmpRet = q.exec();
+            stigCheckRet = stigCheckRet && tmpRet;
+            if (!tmpRet)
+            {
+                //for every check that can't be added, pop a warning.
+                Warning(QStringLiteral("Unable to Add STIGCheck"), "The STIGCheck " + PrintSTIGCheck(c) + " could not be added to STIG " + PrintSTIG(stig) + ".");
+            }
+            int STIGCheckId = q.lastInsertId().toInt();
+            Log(6, QStringLiteral("AddSTIG-check"), q);
+            if (STIGCheckId > 0)
+            {
+                //check if the STIG is mapped to at least one CCI
+                if (c.cciIds.count() <= 0)
+                {
+                    c.isRemap = true;
+                    QString remapCCIsStr = QString();
+                    Q_FOREACH (CCI cci, remapCCIs)
+                    {
+                        if (!remapCCIsStr.isEmpty())
+                            remapCCIsStr = remapCCIsStr + QStringLiteral(", ");
+                        remapCCIsStr = remapCCIsStr + PrintCCI(cci);
+                        c.cciIds.append(cci.id);
+                    }
+                    Warning(QStringLiteral("Broken CCI"), "The STIGCheck rule " + c.rule + " is not mapped against a known CCI. If you are importing a STIG, please file a bug with the STIG author (probably DISA, disa.stig_spt@mail.mil) and let them know that their CCI mapping for the STIG you are trying to import is broken. For now, this broken STIG check is being remapped to " + remapCCIsStr + ". <a href=\"mailto:disa.stig_spt@mail.mil?subject=Incorrectly%20Mapped%20STIG%20Check&body=DISA,%0d" + PrintSTIG(stig) + "%20contains%20rule%20" + c.rule + "%20mapped%20against%20an%20unknown%20CCI%20which%20does%20not%20exist%20in%20the%20current%20version%20of%20NIST%20800-53r4.\">Click here</a> to file this bug with DISA automatically.");
+                }
+
+                Q_FOREACH (int cciId, c.cciIds)
+                {
+                    q.prepare(QStringLiteral("INSERT INTO STIGCheckCCI (`STIGCheckId`, `CCIId`) VALUES(:STIGCheckId, :CCIId)"));
+                    q.bindValue(QStringLiteral(":STIGCheckId"), STIGCheckId);
+                    q.bindValue(QStringLiteral(":CCIId"), cciId);
+                    ret = q.exec() && ret;
+                    Log(6, QStringLiteral("AddAsset-CCI"), q);
+                }
+
+                Q_FOREACH (QString legacyId, c.legacyIds)
+                {
+                    q.prepare(QStringLiteral("INSERT INTO STIGCheckLegacyId (`STIGCheckId`, `LegacyId`) VALUES(:STIGCheckId, :LegacyId)"));
+                    q.bindValue(QStringLiteral(":STIGCheckId"), STIGCheckId);
+                    q.bindValue(QStringLiteral(":LegacyId"), legacyId);
+                    ret = q.exec() && ret;
+                    Log(6, QStringLiteral("AddAsset-LegacyIds"), q);
+                }
+            }
+        }
+
+        Q_FOREACH(auto supplement, supplements)
+        {
+            newChecks = true;
+            q.prepare(QStringLiteral("INSERT INTO Supplement (`STIGId`, `path`, `contents`) VALUES(:STIGId, :path, :contents)"));
+            q.bindValue(QStringLiteral(":STIGId"), stig.id);
+            q.bindValue(QStringLiteral(":path"), supplement.path);
+            q.bindValue(QStringLiteral(":contents"), supplement.contents);
+            ret = q.exec() && ret;
+            Log(6, QStringLiteral("AddAsset-Supplement"), q);
+        }
+
+        //restore the old value of the "delayed commit" feature
+        if (!delayed)
+        {
+            this->DelayCommit(false);
+        }
+        if (newChecks)
+            db.commit();
+    }
+    return ret && stigCheckRet;
+}
+
+/**
+ * @brief DbManager::AddSTIGToAsset
+ * @param stig
+ * @param asset
+ * @return @c True when the @a STIG is mapped to the @a Asset.
+ * Otherwise, @c false.
+ *
+ * When a @a STIG is mapped to an @a Asset, a new STIG Checklist
+ * is created for the Asset, and all of the @a STIG's @a STIGChecks
+ * are added to the @a CKLCheck with a default status of
+ * @a Status.NotChecked.
+ */
+bool DbManager::AddSTIGToAsset(const STIG &stig, const Asset &asset)
+{
+    QSqlDatabase db;
+    bool ret = false;
+    if (CheckDatabase(db))
+    {
+        //check if Asset and STIG exist
+        Asset tmpAsset = GetAsset(asset);
+        STIG tmpSTIG = GetSTIG(stig);
+
+        //if so, attempt to add the relationship to the DB
+        if (tmpAsset.id > 0 && tmpSTIG.id > 0)
+        {
+            QSqlQuery q(db);
+                q.prepare(QStringLiteral("INSERT INTO AssetSTIG (`AssetId`, `STIGId`) VALUES(:AssetId, :STIGId)"));
+                q.bindValue(QStringLiteral(":AssetId"), tmpAsset.id);
+                q.bindValue(QStringLiteral(":STIGId"), tmpSTIG.id);
+                ret = q.exec();
+                Log(6, QStringLiteral("AddSTIGToAsset"), q);
+                if (ret)
+                {
+                    q.prepare(QStringLiteral("INSERT INTO CKLCheck (AssetId, STIGCheckId, status, findingDetails, comments, severityOverride, severityJustification) SELECT :AssetId, id, :status, '', '', '', '' FROM STIGCheck WHERE STIGId = :STIGId"));
+                    q.bindValue(QStringLiteral(":AssetId"), tmpAsset.id);
+                    q.bindValue(QStringLiteral(":status"), Status::NotReviewed);
+                    q.bindValue(QStringLiteral(":STIGId"), tmpSTIG.id);
+                    ret = q.exec();
+                    db.commit();
+                    Log(6, QStringLiteral("AddSTIGToAsset-2"), q);
+                }
+        }
+    }
+    return ret;
+}
+
+/**
+ * @override DbManager::DeleteAsset(Asset)
+ * @brief DbManager::DeleteAsset
+ * @param id
+ * @return @c True when the supplied @a Asset with the supplied @a id
+ * is removed from the database. Otherwise, @c false.
+ */
+bool DbManager::DeleteAsset(int id)
+{
+    return DeleteAsset(GetAsset(id));
+}
+
+/**
+ * @brief DbManager::DeleteAsset
+ * @param asset
+ * @return @c True when the supplied @a Asset with the supplied @a id
+ * is removed from the database. Otherwise, @c false.
+ */
+bool DbManager::DeleteAsset(const Asset &asset)
+{
+    bool ret = false;
+    if (asset.GetSTIGs().count() > 0)
+    {
+        Warning(QStringLiteral("Asset Has Mapped STIGs"), "The Asset '" + PrintAsset(asset) + "' has STIGs selected that must be removed.");
+    }
+    else
+    {
+        QSqlDatabase db;
+        if (CheckDatabase(db))
+        {
+            QSqlQuery q(db);
+            q.prepare(QStringLiteral("DELETE FROM Asset WHERE id = :AssetId"));
+            q.bindValue(QStringLiteral(":AssetId"), asset.id);
+            ret = q.exec();
+            if (!_delayCommit)
+                db.commit();
+            Log(6, QStringLiteral("DeleteAsset"), q);
+        }
+    }
+
+    return ret;
+}
+
+/**
+ * @brief DbManager::DeleteCCIs
+ * @return @c True when the CCIs and controls are cleared from the
+ * database. Otherwise, @c false.
+ *
+ * Removes RMF @a Controls and @a CCIs from the database.
+ */
+bool DbManager::DeleteCCIs()
+{
+    QSqlDatabase db;
+    bool ret = false;
+    if (CheckDatabase(db))
+    {
+        ret = true; //assume success until one of the queries fails.
+        QSqlQuery q(db);
+        q.prepare(QStringLiteral("DELETE FROM Family"));
+        ret = q.exec() && ret; //q.exec() first to avoid short-circuit evaluation
+        Log(6, QStringLiteral("DeleteCCIs-Family"), q);
+        q.prepare(QStringLiteral("DELETE FROM Control"));
+        ret = q.exec() && ret;
+        Log(6, QStringLiteral("DeleteCCIs-Control"), q);
+        q.prepare(QStringLiteral("DELETE FROM CCI"));
+        ret = q.exec() && ret;
+        if (!_delayCommit)
+            db.commit();
+        Log(6, QStringLiteral("DeleteCCIs-CCI"), q);
+    }
+    return ret;
+}
+
+/**
+ * @brief DbManager::DeleteDB
+ * @return @c True when the database is recreated. Otherwise,
+ * @c false.
+ */
+bool DbManager::DeleteDB()
+{
+    QFile dest(_dbPath);
+    if (dest.open(QFile::WriteOnly))
+    {
+        dest.write("", 0);
+        dest.close();
+        return UpdateDatabaseFromVersion(0);
+    }
+    return false;
+}
+
+/**
+ * @brief DbManager::DeleteEmassImport
+ * @return \c True when the eMASS import is deleted. Otherwise,
+ * \c false.
+ */
+bool DbManager::DeleteEmassImport()
+{
+    QSqlDatabase db;
+    bool ret = false;
+    if (CheckDatabase(db))
+    {
+        QSqlQuery q(db);
+        q.prepare(QStringLiteral("UPDATE CCI SET isImport = 0, importCompliance = NULL, importDateTested = NULL, importTestedBy = NULL, importTestResults = NULL, importCompliance2 = NULL, importDateTested2 = NULL, importTestedBy2 = NULL, importTestResults2 = NULL, importControlImplementationStatus = NULL, importSecurityControlDesignation = NULL, importInherited = NULL, importApNum = NULL, importImplementationGuidance = NULL, importAssessmentProcedures = NULL, importNarrative = NULL"));
+        ret = q.exec();
+        if (!_delayCommit)
+            db.commit();
+        Log(6, QStringLiteral("DeleteEmassImport"), q);
+    }
+    return ret;
+}
+
+/**
+ * @brief DbManager::DeleteSTIG
+ * @param id
+ * @return @c True when the STIG identified by the provided ID is
+ * deleted from the database. Otherwise, @c false.
+ */
+bool DbManager::DeleteSTIG(int id)
+{
+    QSqlDatabase db;
+    bool ret = false;
+    if (CheckDatabase(db))
+    {
+        //check if this STIG is used by any Assets
+        STIG tmpStig = GetSTIG(id);
+        QVector<Asset> assets = tmpStig.GetAssets();
+        int tmpCount = assets.count();
+        if (tmpCount > 0)
+        {
+            QString tmpAssetStr = QString();
+            Q_FOREACH (const Asset &a, assets)
+            {
+                tmpAssetStr.append(" '" + PrintAsset(a) + "'");
+            }
+            Warning(QStringLiteral("STIG In Use"), "The Asset" + Pluralize(tmpCount) + tmpAssetStr + " " + Pluralize(tmpCount, QStringLiteral("are"), QStringLiteral("is")) + " currently using the selected STIG.");
+            return ret;
+        }
+        QSqlQuery q(db);
+        ret = true; //assume success from here.
+        q.prepare(QStringLiteral("DELETE FROM STIGCheckCCI WHERE STIGCheckId IN (SELECT id FROM STIGCheck WHERE STIGId = :STIGId)"));
+        q.bindValue(QStringLiteral(":STIGId"), id);
+        ret = q.exec() && ret; //q.exec() first toavoid short-circuit evaluation
+        q.prepare(QStringLiteral("DELETE FROM STIGCheckLegacyId WHERE STIGCheckId IN (SELECT id FROM STIGCheck WHERE STIGId = :STIGId)"));
+        q.bindValue(QStringLiteral(":STIGId"), id);
+        ret = q.exec() && ret;
+        Log(6, QStringLiteral("DeleteSTIG-STIGCheckCCI"), q);
+        q.prepare(QStringLiteral("DELETE FROM STIGCheck WHERE STIGId = :STIGId"));
+        q.bindValue(QStringLiteral(":STIGId"), id);
+        ret = q.exec() && ret;
+        Log(6, QStringLiteral("DeleteSTIG-STIGCheck"), q);
+        q.prepare(QStringLiteral("DELETE FROM Supplement WHERE STIGId = :STIGId"));
+        q.bindValue(QStringLiteral(":STIGId"), id);
+        ret = q.exec() && ret;
+        Log(6, QStringLiteral("DeleteSTIG-Supplement"), q);
+        q.prepare(QStringLiteral("DELETE FROM STIG WHERE id = :id"));
+        q.bindValue(QStringLiteral(":id"), id);
+        ret = q.exec() && ret;
+        if (!_delayCommit)
+            db.commit();
+        Log(6, QStringLiteral("DeleteSTIG-STIG"), q);
+    }
+    return ret;
+}
+
+/**
+ * @override DbManager::DeleteSTIG(int id)
+ * @brief DbManager::DeleteSTIG
+ * @param stig
+ * @return @c True when the supplied @a STIG is removed rom the
+ * database. Otherwise, @c false.
+ */
+bool DbManager::DeleteSTIG(const STIG &stig)
+{
+    return DeleteSTIG(stig.id);
+}
+
+/**
+ * @brief DbManager::DeleteSTIGFromAsset
+ * @param stig
+ * @param asset
+ * @return @c True when the @a STIG has been disassociated with the
+ * @a Asset in the database. Otherwise, @c false.
+ */
+bool DbManager::DeleteSTIGFromAsset(const STIG &stig, const Asset &asset)
+{
+    QSqlDatabase db;
+    bool ret = false;
+    if (CheckDatabase(db))
+    {
+        //make sure the STIG and Asset exist in th database
+        STIG tmpSTIG = GetSTIG(stig);
+        Asset tmpAsset = GetAsset(asset);
+
+        if (tmpSTIG.id > 0 && tmpAsset.id > 0)
+        {
+            QSqlQuery q(db);
+            ret = true; //assume success from this point
+            q.prepare(QStringLiteral("DELETE FROM AssetSTIG WHERE AssetId = :AssetId AND STIGId = :STIGId"));
+            q.bindValue(QStringLiteral(":AssetId"), tmpAsset.id);
+            q.bindValue(QStringLiteral(":STIGId"), tmpSTIG.id);
+            ret = q.exec() && ret; //q.exec() first to avoid short-circuit execution
+            Log(6, QStringLiteral("DeleteSTIGFromAsset-AssetSTIG"), q);
+            q.prepare(QStringLiteral("DELETE FROM CKLCheck WHERE AssetId = :AssetId AND STIGCheckId IN (SELECT id FROM STIGCheck WHERE STIGId = :STIGId)"));
+            q.bindValue(QStringLiteral(":AssetId"), tmpAsset.id);
+            q.bindValue(QStringLiteral(":STIGId"), tmpSTIG.id);
+            ret = q.exec() && ret;
+            db.commit();
+            Log(6, QStringLiteral("DeleteSTIGFromAsset-CKLCheck"), q);
+        }
+    }
+    return ret;
+}
+
+/**
+ * @brief DbManager::GetAsset
+ * @param hostName
+ * @return The @a Asset object associated with the supplied
+ * @a hostName. If the hostname does not exist, the @a Asset that is
+ * returned is the default empty one with an ID of -1.
+ */
+Asset DbManager::GetAsset(const QString &hostName)
+{
+    //fail quietly
+    QVector<Asset> tmp = GetAssets(QStringLiteral("WHERE Asset.hostName = :hostName"), {std::make_tuple<QString, QVariant>(QStringLiteral(":hostName"), hostName)});
+    if (tmp.count() > 0)
+        return tmp.first();
+    Asset a;
+    return a;
+}
+
+/**
+ * @brief DbManager::GetAsset
+ * @param asset
+ * @return The @a Asset object associated with the supplied @a Asset
+ * @a id or @a hostName. If the id does not exist in the database,
+ * the @a hostName is used. The @a Asset that is returned when
+ * neither the @a id nor the @a hostName is in the database is the
+ * default empty one with an ID of -1.
+ */
+Asset DbManager::GetAsset(const Asset &asset)
+{
+    //first try to find the Asset by ID
+    if (asset.id > 0)
+    {
+        Asset tmpAsset = GetAsset(asset.id);
+        if (tmpAsset.id > 0)
+            return tmpAsset;
+    }
+    //can't find by ID, findby hostName
+    return GetAsset(asset.hostName);
+}
+
+/**
+ * @brief DbManager::GetAsset
+ * @param id
+ * @param mayNotExist
+ * @return The @a Asset object associated with the supplied @a id.
+ * If the @a id does not exist, the @a Asset that is returned is the
+ * default empty one with an ID of -1.
+ */
+Asset DbManager::GetAsset(int id)
+{
+    QVector<Asset> tmp = GetAssets(QStringLiteral("WHERE Asset.id = :id"), {std::make_tuple<QString, QVariant>(QStringLiteral(":id"), id)});
+    if (tmp.count() > 0)
+        return tmp.first();
+    Warning(QStringLiteral("Unable to Find Asset"), "The Asset ID " + QString::number(id) + " was not found in the database.", true);
+    Asset a;
+    return a;
+}
+
+/**
+ * @brief DbManager::GetAssets
+ * @param whereClause
+ * @param variables
+ * @return A QVector of @a Assets that are in the database. SQL
+ * commands are dynamically built from an optional supplied
+ * @a whereClause. SQL parameters are bound by supplying them in a
+ * list of tuples in the @a variables parameter.
+ *
+ * @example GetAssets
+ *
+ * The default GetAssets() with no parameters returns all Assets in
+ * the database.
+ *
+ * @code
+ * DbManager db;
+ * QVector<Asset> assets = db.GetAssets();
+ * @endcode
+ *
+ * @example GetAssetsWhere
+ *
+ * A WHERE clause with parameterized SQL can be added to the query.
+ *
+ * @code
+ * DbManager db;
+ * int id = 4; //Asset ID 4 in the database
+ * QString sampleHost = "Sample";
+ *
+ * //get Asset by ID
+ * Asset asset = GetAssets("WHERE id = :id",
+ *                         {std::make_tuple<QString, QVariant>(":id", id)}
+ *                        ).first();
+ *
+ * //get Asset by HostName
+ * asset = GetAssets("WHERE hostName = :hostName",
+ *                    {std::make_tuple<QString, QVariant>(":hostName", sampleHost)}
+ *                  ).first();
+ *
+ * //get Asset by ID and HostName
+ * asset = GetAssets("WHERE id = :id AND hostName = :hostName",
+ *                   {
+ *                       std::make_tuple<QString, QVariant>(":id", id),
+ *                       std::make_tuple<QString, QVariant>(":hostName", sampleHost)
+ *                   }).first();
+ * @endcode
+ */
+QVector<Asset> DbManager::GetAssets(const QString &whereClause, const QVector<std::tuple<QString, QVariant>> &variables)
+{
+    QSqlDatabase db;
+    QVector<Asset> ret;
+    if (CheckDatabase(db))
+    {
+        QSqlQuery q(db);
+        QString toPrep = QStringLiteral("SELECT Asset.`id`, Asset.`assetType`, Asset.`hostName`, Asset.`hostIP`, Asset.`hostMAC`, Asset.`hostFQDN`, Asset.`techArea`, Asset.`targetKey`, Asset.`webOrDatabase`, Asset.`webDBSite`, Asset.`webDBInstance`");
+        toPrep.append(QStringLiteral(" FROM Asset"));
+        if (!whereClause.isNull() && !whereClause.isEmpty())
+            toPrep.append(" " + whereClause);
+        toPrep.append(QStringLiteral(" ORDER BY LOWER(hostName), hostName"));
+        q.prepare(toPrep);
+        for (const auto &variable : variables)
+        {
+            QString key;
+            QVariant val;
+            std::tie(key, val) = variable;
+            q.bindValue(key, val);
+        }
+        q.exec();
+        while (q.next())
+        {
+            Asset a;
+            a.id = q.value(0).toInt();
+            a.assetType = q.value(1).toString();
+            a.hostName = q.value(2).toString();
+            a.hostIP = q.value(3).toString();
+            a.hostMAC = q.value(4).toString();
+            a.hostFQDN = q.value(5).toString();
+            a.techArea = q.value(6).toString();
+            a.targetKey = q.value(7).toString();
+            a.webOrDB = q.value(8).toBool();
+            a.webDbSite = q.value(9).toString();
+            a.webDbInstance = q.value(10).toString();
+            ret.append(a);
+        }
+    }
+    return ret;
+}
+
+/**
+ * @overload DbManager::GetAssets(const STIG &stig)
+ * @brief DbManager::GetAssets
+ * @param stig
+ * @return A QVector of @a Assets that are associated with the supplied
+ * @a STIG.
+ */
+QVector<Asset> DbManager::GetAssets(const STIG &stig)
+{
+    return GetAssets(QStringLiteral("JOIN AssetSTIG ON AssetSTIG.AssetId = Asset.id JOIN STIG ON STIG.id = AssetSTIG.STIGId WHERE STIG.id = :id"), {std::make_tuple<QString, QVariant>(QStringLiteral(":id"), stig.id)});
+}
+
+/**
+ * @brief DbManager::GetCCI
+ * @param id
+ * @return The @a CCI specified by the provided database id. If the
+ * @a CCI does not exist in the database, the default @a CCI with an
+ * ID of -1 is returned.
+ */
+CCI DbManager::GetCCI(int id)
+{
+    QVector<CCI> ccis = GetCCIs(QStringLiteral("WHERE CCI.id = :id"), {std::make_tuple<QString, QVariant>(QStringLiteral(":id"), id)});
+    if (ccis.count() > 0)
+        return ccis.first();
+    CCI ret;
+    return ret;
+}
+
+/**
+ * @brief DbManager::GetCCIs
+ * @param ccis
+ * @return The @a CCIs specified by the provided database ids. If a
+ * @a CCI does not exist in the database, the default @a CCI with an
+ * ID of -1 is returned.
+ */
+QVector<CCI> DbManager::GetCCIs(QVector<int> ccis)
+{
+    QVector<CCI> ret;
+    Q_FOREACH (int cci, ccis)
+    {
+        ret.append(GetCCIs(QStringLiteral("WHERE CCI.id = :id"), {std::make_tuple<QString, QVariant>(QStringLiteral(":id"), cci)}));
+    }
+    return ret;
+}
+
+/**
+ * @brief DbManager::GetCCIs
+ * @param c
+ * @return The @a CCIs mapped to the specified @a Control.
+ */
+QVector<CCI> DbManager::GetCCIs(const Control &c)
+{
+    return GetCCIs(QStringLiteral("WHERE ControlId = :id"), {std::make_tuple<QString, QVariant>(QStringLiteral(":id"), c.id)});
+}
+
+/**
+ * @brief DbManager::GetCCIs
+ * @param STIGCheckId
+ * @return The @a CCIs specified by the provided @a STIGCheck. If a
+ * @a CCI does not exist in the database, the default @a CCI with an
+ * ID of -1 is returned.
+ */
+QVector<CCI> DbManager::GetCCIs(int STIGCheckId)
+{
+    QVector<CCI> ret;
+    QSqlDatabase db;
+    if (CheckDatabase(db))
+    {
+        QSqlQuery q(db);
+        q.prepare(QStringLiteral("SELECT CCIId FROM STIGCheckCCI WHERE STIGCheckCCI.STIGCheckId = :STIGCheckId"));
+        q.bindValue(QStringLiteral(":STIGCheckId"), STIGCheckId);
+        q.exec();
+        while (q.next())
+        {
+            ret.append(GetCCI(q.value(0).toInt()));
+        }
+    }
+    return ret;
+}
+
+/**
+ * @brief DbManager::GetCCIByCCI
+ * @param cci
+ * @param stig
+ * @return The @a CCI in the database that corresponds to the
+ * supplied @a cci.
+ *
+ * The @a stig parameter is optional, but it is useful for generating
+ * error messages when a CCI is requested by the selected STIG.
+ *
+ * When the @a cci does not exist in the database, an error message
+ * is opened displaying the broken @a cci information. This function
+ * is typically called by STIG import routines, and the failure
+ * scenario is most often triggered by STIGs not mapped to CCIs that
+ * are part of the latest NIST 800-53rev4. Some STIG checks were
+ * errantly "mapped" by DISA to CCIs that were removed or replaced.
+ *
+ * Formerly, the CCI was supposed to be remapped to CCI-366; however,
+ * new commands and updated eMASS implementations now map things
+ * differently. A default CCI of ID -1 is returned when the CCI does
+ * not exist.
+ */
+CCI DbManager::GetCCIByCCI(int cci, const STIG *stig)
+{
+    QVector<CCI> tmpList = GetCCIs(QStringLiteral("WHERE CCI.cci = :cci"), {std::make_tuple<QString, QVariant>(QStringLiteral(":cci"), cci)});
+    if (tmpList.count() > 0)
+        return tmpList.first();
+    QString tmpMessage = stig ? PrintSTIG(*stig) : QStringLiteral("&lt;insert%20STIG%20information%20here&gt;");
+    QString cciStr = PrintCCI(cci);
+
+    //The CCI could not be found. Assume that this will be remapped later.
+    Warning(QStringLiteral("Broken CCI"), "The CCI " + cciStr + " does not exist in NIST 800-53r4. If you are importing a STIG, please file a bug with the STIG author (probably DISA, disa.stig_spt@mail.mil) and let them know that their CCI mapping for the STIG you are trying to import is broken. For now, this broken STIG check is being remapped to CCI-000366. <a href=\"mailto:disa.stig_spt@mail.mil?subject=Incorrectly%20Mapped%20STIG%20Check&body=DISA,%0d" + tmpMessage + "%20contains%20rule(s)%20mapped%20against%20" + cciStr + "%20which%20does%20not%20exist%20in%20the%20current%20version%20of%20NIST%20800-53r4.\">Click here</a> to file this bug with DISA automatically.");
+
+    //If the CCI isn't in the database, provide unsuccessful default CCI.
+    CCI ret;
+    ret.cci = cci;
+    return ret;
+}
+
+/**
+ * @overload GetCCI
+ * @brief DbManager::GetCCI
+ * @param cci
+ * @param stig
+ * @return The @a CCI identified by the ID of the supplied @a cci.
+ * If the @a cci.id is not valid, the actual @a cci.cci number is
+ * used.
+ */
+CCI DbManager::GetCCI(const CCI &cci, const STIG *stig)
+{
+    if (cci.id < 0)
+    {
+        return GetCCIByCCI(cci.cci, stig);
+    }
+    return GetCCI(cci.id);
+}
+
+/**
+ * @brief DbManager::GetCCIs
+ * @param whereClause
+ * @param variables
+ * @return A QVector of @a CCIs that are in the database. SQL
+ * commands are dynamically built from an optional supplied
+ * @a whereClause. SQL parameters are bound by supplying them in a
+ * list of tuples in the @a variables parameter.
+ *
+ * @example GetCCIs
+ * @title default
+ *
+ * The default GetCCIs() with no parameters returns all CCIs in
+ * the database.
+ *
+ * @code
+ * DbManager db;
+ * QVector<CCI> ccis = db.GetCCIs();
+ * @endcode
+ *
+ * @example GetCCIsWhere
+ * @title where clause
+ *
+ * A WHERE clause with parameterized SQL can be added to the query.
+ *
+ * @code
+ * DbManager db;
+ * int id = 4; //CCI ID 4 in the database
+ * int sampleCCI = 366;
+ *
+ * //get CCI by ID
+ * CCI cci = GetCCIs("WHERE id = :id",
+ *                         {std::make_tuple<QString, QVariant>(":id", id)}
+ *                  ).first();
+ *
+ * //get CCI by CCI number
+ * cci = GetCCIs("WHERE cci = :cci",
+ *                    {std::make_tuple<QString, QVariant>(":cci", sampleCCI)}
+ *              ).first();
+ *
+ * //get CCI by ID and CCI number
+ * cci = GetCCIs("WHERE id = :id AND cci = :cci"),
+ *                   {
+ *                       std::make_tuple<QString, QVariant>(":id", id),
+ *                       std::make_tuple<QString, QVariant>(":cci", cci)
+ *                   }).first();
+ * @endcode
+ */
+QVector<CCI> DbManager::GetCCIs(const QString &whereClause, const QVector<std::tuple<QString, QVariant>> &variables)
+{
+    QSqlDatabase db;
+    QVector<CCI> ret;
+    if (CheckDatabase(db))
+    {
+        QSqlQuery q(db);
+        QString toPrep = QStringLiteral("SELECT id, ControlId, cci, definition, isImport, importCompliance, importDateTested, importTestedBy, importTestResults, importCompliance2, importDateTested2, importTestedBy2, importTestResults2, importControlImplementationStatus, importSecurityControlDesignation, importInherited, importApNum, importImplementationGuidance, importAssessmentProcedures, importNarrative FROM CCI");
+        if (!whereClause.isNull() && !whereClause.isEmpty())
+            toPrep.append(" " + whereClause);
+        toPrep.append(QStringLiteral(" ORDER BY cci"));
+        q.prepare(toPrep);
+        for (const auto &variable : variables)
+        {
+            QString key;
+            QVariant val;
+            std::tie(key, val) = variable;
+            q.bindValue(key, val);
+        }
+        q.exec();
+        while (q.next())
+        {
+            CCI c;
+            c.id = q.value(0).toInt();
+            c.controlId = q.value(1).toInt();
+            c.cci = q.value(2).toInt();
+            c.definition = q.value(3).toString();
+            c.isImport = q.value(4).toBool();
+            c.importCompliance = q.value(5).toString();
+            c.importDateTested = q.value(6).toString();
+            c.importTestedBy = q.value(7).toString();
+            c.importTestResults = q.value(8).toString();
+            c.importCompliance2 = q.value(9).toString();
+            c.importDateTested2 = q.value(10).toString();
+            c.importTestedBy2 = q.value(11).toString();
+            c.importTestResults2 = q.value(12).toString();
+            c.importControlImplementationStatus = q.value(13).toString();
+            c.importSecurityControlDesignation = q.value(14).toString();
+            c.importInherited = q.value(15).toString();
+            c.importApNum = q.value(16).toString();
+            c.importImplementationGuidance = q.value(17).toString();
+            c.importAssessmentProcedures = q.value(18).toString();
+            c.importNarrative = q.value(19).toString();
+
+            ret.append(c);
+        }
+    }
+    return ret;
+}
+
+/**
+ * @brief DbManager::GetCKLCheck
+ * @param id
+ * @return The @a CKLCheck associated with the provided database
+ * @a id.
+ */
+CKLCheck DbManager::GetCKLCheck(int id)
+{
+    QVector<CKLCheck> tmp = GetCKLChecks(QStringLiteral("WHERE CKLCheck.id = :id"), {std::make_tuple<QString, QVariant>(QStringLiteral(":id"), id)});
+    if (tmp.count() > 0)
+    {
+        return tmp.first();
+    }
+    CKLCheck ret;
+    Warning(QStringLiteral("Unable to Find CKLCheck"), "The CKLCheck of ID " + QString::number(id) + " was not found in the database.");
+    return ret;
+}
+
+/**
+ * @brief DbManager::GetCKLCheck
+ * @param ckl
+ * @return The @a CKLCheck associated with the provided database
+ * @a ckl.id. If the @a ckl.id is not set, the associated
+ * @a ckl.assetId and @a ckl.stigCheckId are used to find the
+ * @a CKLCheck in the database.
+ */
+CKLCheck DbManager::GetCKLCheck(const CKLCheck &ckl)
+{
+    QVector<CKLCheck> tmp;
+    if (ckl.id <= 0)
+    {
+        tmp = GetCKLChecks(QStringLiteral("WHERE CKLCheck.AssetId = :AssetId AND CKLCheck.STIGCheckId = :STIGCheckId"),
+            {std::make_tuple<QString, QVariant>(QStringLiteral(":AssetId"), ckl.assetId),
+             std::make_tuple<QString, QVariant>(QStringLiteral(":STIGCheckId"), ckl.stigCheckId)});
+    }
+    else
+    {
+        tmp = GetCKLChecks(QStringLiteral("WHERE CKLCheck.id = :id"), {std::make_tuple<QString, QVariant>(QStringLiteral(":id"), ckl.id)});
+    }
+    if (tmp.count() > 0)
+    {
+        return tmp.first();
+    }
+    CKLCheck ret;
+    Warning(QStringLiteral("Unable to Find CKLCheck"), "The CKLCheck of ID " + QString::number(ckl.id) + " (asset " + QString::number(ckl.assetId) + ", " + QString::number(ckl.stigCheckId) + ") was not found in the database.");
+    return ret;
+}
+
+/**
+ * @brief DbManager::GetCKLCheckByDISAId
+ * @param assetId
+ * @param disaId
+ * @return The CKLCheck mapped against the provided @a assetId and
+ * having the provided @a disaId.
+ */
+CKLCheck DbManager::GetCKLCheckByDISAId(int assetId, const QString &disaId)
+{
+    QVector<CKLCheck> ret = GetCKLChecks(QStringLiteral("JOIN STIGCheck ON CKLCheck.STIGCheckId = STIGCheck.id WHERE AssetId = :AssetId AND rule = :DISAId"), {
+                        std::make_tuple<QString, QVariant>(QStringLiteral(":AssetId"), assetId),
+                        std::make_tuple<QString, QVariant>(QStringLiteral(":DISAId"), disaId)
+                    });
+    if (ret.count() > 0)
+        return ret.first();
+    CKLCheck check;
+    return check;
+}
+
+/**
+ * @overload DbManager::GetCKLChecks(const QString &whereClause, const QVector<std::tuple<QString, QVariant> > &variables)
+ * @brief DbManager::GetCKLChecks
+ * @param asset
+ * @param stig
+ * @return The set of @a CKLChecks associated wth the supplied
+ * @a Asset. If an optional @a STIG is provided, only the
+ * @a CKLChecks also associated with that STIG are returned.
+ */
+QVector<CKLCheck> DbManager::GetCKLChecks(const Asset &asset, const STIG *stig)
+{
+    QString whereClause = QStringLiteral("WHERE CKLCheck.AssetId = :AssetId");
+    QVector<std::tuple<QString, QVariant> > variables = {std::make_tuple<QString, QVariant>(QStringLiteral(":AssetId"), asset.id)};
+    if (stig != nullptr)
+    {
+        whereClause.append(QStringLiteral(" AND CKLCheck.STIGCheckId IN (SELECT id FROM STIGCheck WHERE STIGId = :STIGId)"));
+        variables.append(std::make_tuple<QString, QVariant>(QStringLiteral(":STIGId"), stig->id));
+    }
+    return GetCKLChecks(whereClause, variables);
+}
+
+/**
+ * @brief DbManager::GetCKLChecks
+ * @param cci
+ * @return The set of @a CKLChecks associated with the supplied
+ * @a CCI.
+ */
+QVector<CKLCheck> DbManager::GetCKLChecks(const CCI &cci)
+{
+    return GetCKLChecks(QStringLiteral("WHERE STIGCheckId IN (SELECT STIGCheckId FROM STIGCheckCCI WHERE CCIId = :CCIId)"), {std::make_tuple<QString, QVariant>(QStringLiteral(":CCIId"), cci.id)});
+}
+
+/**
+ * @brief DbManager::GetCKLChecks
+ * @param whereClause
+ * @param variables
+ * @return A QVector of @a CKLChecks that are in the database. SQL
+ * commands are dynamically built from an optional supplied
+ * @a whereClause. SQL parameters are bound by supplying them in a
+ * list of tuples in the @a variables parameter.
+ *
+ * @example GetCKLChecks
+ * @title default
+ *
+ * The default GetCKLChecks() with no parameters returns all
+ * CKLChecks in the database.
+ *
+ * @code
+ * DbManager db;
+ * QVector<CKLCheck> ckls = db.GetCKLChecks();
+ * @endcode
+ *
+ * @example GetCKLChecksWhere
+ * @title where clause
+ *
+ * A WHERE clause with parameterized SQL can be added to the query.
+ *
+ * @code
+ * DbManager db;
+ * Asset asset = GetAsset(1); //get the Asset with ID of 1 from the DB
+ * STIG stig = GetSTIG(1); //get the STIG of ID 1 from the DB
+ *
+ * //get all CKLChecks associated with an Asset
+ * List<CKLCheck> ckls = GetCKLChecks("WHERE AssetId = :AssetId",
+ *                                         {std::make_tuple<QString, QVariant>(":AssetId", asset.id)}
+ *                                   );
+ *
+ * //get CKLChecks associated with a particular STIG
+ * ckls = GetCKLChecks("WHERE STIGCheckId IN (SELECT id FROM STIGCheck WHERE STIGId = :STIGId)",
+ *                          {std::make_tuple<QString, QVariant>(":STIGId", stig.id)}
+ *                    );
+ *
+ * //get CKLChecks associated wth a particular Asset and STIG
+ * ckls = GetCKLChecks("WHERE AssetId = :AssetId AND STIGCheckId IN (SELECT id FROM STIGCheck WHERE STIGId = :STIGId)"),
+ *                          {
+ *                              std::make_tuple<QString, QVariant>(":AssetId", asset.id),
+ *                              std::make_tuple<QString, QVariant>(":STIGId", stig.id)
+ *                          });
+ * @endcode
+ */
+QVector<CKLCheck> DbManager::GetCKLChecks(const QString &whereClause, const QVector<std::tuple<QString, QVariant> > &variables)
+{
+    QSqlDatabase db;
+    QVector<CKLCheck> ret;
+    if (CheckDatabase(db))
+    {
+        QSqlQuery q(db);
+        QString toPrep = QStringLiteral("SELECT CKLCheck.id, CKLCheck.AssetId, CKLCheck.STIGCheckId, CKLCheck.status, CKLCheck.findingDetails, CKLCheck.comments, CKLCheck.severityOverride, CKLCheck.severityJustification FROM CKLCheck");
+        if (!whereClause.isNull() && !whereClause.isEmpty())
+            toPrep.append(" " + whereClause);
+        q.prepare(toPrep);
+        for (const auto &variable : variables)
+        {
+            QString key;
+            QVariant val;
+            std::tie(key, val) = variable;
+            q.bindValue(key, val);
+        }
+        q.exec();
+        while (q.next())
+        {
+            CKLCheck c;
+            c.id = q.value(0).toInt();
+            c.assetId = q.value(1).toInt();
+            c.stigCheckId = q.value(2).toInt();
+            c.status = static_cast<Status>(q.value(3).toInt());
+            c.findingDetails = q.value(4).toString();
+            c.comments = q.value(5).toString();
+            c.severityOverride = static_cast<Severity>(q.value(6).toInt());
+            c.severityJustification = q.value(7).toString();
+
+            ret.append(c);
+        }
+    }
+    return ret;
+}
+
+/**
+ * @brief DbManager::GetSTIGCheck
+ * @param id
+ * @return The @a STIGCheck associated with the provided database
+ * @a id.
+ */
+STIGCheck DbManager::GetSTIGCheck(int id)
+{
+    QVector<STIGCheck> tmp = GetSTIGChecks(QStringLiteral("WHERE STIGCheck.id = :id"), {std::make_tuple<QString, QVariant>(QStringLiteral(":id"), id)});
+    if (tmp.count() > 0)
+        return tmp.first();
+    STIGCheck ret;
+    Warning(QStringLiteral("Unable to Find STIGCheck"), "The STIGCheck of ID " + QString::number(id) + " was not found in the database.");
+    return ret;
+}
+
+/**
+ * @brief DbManager::GetSTIGCheck
+ * @param stig
+ * @param rule
+ * @return The @a STIGCheck associated with the provided @a STIG and
+ * STIG Rule ID.
+ */
+STIGCheck DbManager::GetSTIGCheck(const STIG &stig, const QString &rule)
+{
+    //make sure that the STIG exists in the database
+    STIG tmpStig = GetSTIG(stig);
+    if (tmpStig.id > 0)
+    {
+        QVector<STIGCheck> tmp = GetSTIGChecks(QStringLiteral("WHERE STIGCheck.STIGId = :STIGId AND STIGCheck.rule = :rule"), {
+                                                 std::make_tuple<QString, QVariant>(QStringLiteral(":STIGId"), tmpStig.id),
+                                                 std::make_tuple<QString, QVariant>(QStringLiteral(":rule"), rule)
+                                             });
+        if (tmp.count() > 0)
+            return tmp.first();
+    }
+    STIGCheck ret;
+    Warning(QStringLiteral("Unable to Find STIGCheck"), "The STIGCheck " + rule + " (STIG ID " + QString::number(stig.id) + ") was not found in the database.");
+    return ret;
+}
+
+/**
+ * @brief DbManager::GetSTIGCheck
+ * @param stigcheck
+ * @param rule
+ * @return The @a STIGCheck associated with the provided @a STIGCheck
+ */
+STIGCheck DbManager::GetSTIGCheck(const STIGCheck &stigcheck)
+{
+    //find STIGCheck by ID
+    if (stigcheck.id > 0)
+    {
+        STIGCheck tmpSTIGCheck = GetSTIGCheck(stigcheck.id);
+        if (tmpSTIGCheck.id > 0)
+            return tmpSTIGCheck;
+    }
+    //if ID is not provided or isn't in DB, find by STIG parameters
+    return GetSTIGCheck(stigcheck.GetSTIG(), stigcheck.rule);
+}
+
+/**
+ * @brief DbManager::GetSTIGChecks
+ * @param stig
+ * @return All @a STIGChecks associated with the provided @a stig.
+ */
+QVector<STIGCheck> DbManager::GetSTIGChecks(const STIG &stig)
+{
+    return GetSTIGChecks(QStringLiteral("WHERE STIGCheck.STIGId = :STIGId"), {std::make_tuple<QString, QVariant>(QStringLiteral(":STIGId"), stig.id)});
+}
+
+/**
+ * @brief DbManager::GetSTIGChecks
+ * @param cci
+ * @return All @a STIGChecks associated with the provided @a cci.
+ */
+QVector<STIGCheck> DbManager::GetSTIGChecks(const CCI &cci)
+{
+    return GetSTIGChecks(QStringLiteral("WHERE id IN (SELECT STIGCheckId FROM STIGCheckCCI WHERE CCIId = :CCIId)"), {std::make_tuple<QString, QVariant>(QStringLiteral(":CCIId"), cci.id)});
+}
+
+/**
+ * @brief DbManager::GetSTIGChecks
+ * @param whereClause
+ * @param variables
+ * @return A QVector of @a STIGCheck that are in the database. SQL
+ * commands are dynamically built from an optional supplied
+ * @a whereClause. SQL parameters are bound by supplying them in a
+ * list of tuples in the @a variables parameter.
+ *
+ * @example GetSTIGChecks
+ * @title default
+ *
+ * The default GetSTIGChecks() with no parameters returns all
+ * STIGChecks in the database.
+ *
+ * @code
+ * DbManager db;
+ * QVector<STIGCheck> checks = db.GetSTIGChecks();
+ * @endcode
+ *
+ * @example GetSTIGChecksWhere
+ * @title where clause
+ *
+ * A WHERE clause with parameterized SQL can be added to the query.
+ *
+ * @code
+ * DbManager db;
+ * CCI cci = GetCCIByCCI(366); //get the CCI "CCI-000366" from the DB
+ * STIG stig = GetSTIG(1); //get the STIG of ID 1 from the DB
+ *
+ * //get all STIGChecks associated with a CCI
+ * List<STIGCheck> checks = GetSTIGChecks("WHERE CCIId = :CCIId",
+ *                                             {std::make_tuple<QString, QVariant>(":CCIId", cci.id)}
+ *                                       );
+ *
+ * //get CKLChecks associated with a particular STIG
+ * checks = GetSTIGChecks("WHERE STIGId = :STIGId",
+ *                             {std::make_tuple<QString, QVariant>(":STIGId", stig.id)}
+ *                       );
+ *
+ * //get CKLChecks associated wth a particular CCI and STIG
+ * checks = GetSTIGChecks("WHERE CCIId = :CCIId AND STIGId = :STIGId"),
+ *                             {
+ *                                 std::make_tuple<QString, QVariant>(":CCIId", cci.id),
+ *                                 std::make_tuple<QString, QVariant>(":STIGId", stig.id)
+ *                      });
+ * @endcode
+ */
+QVector<STIGCheck> DbManager::GetSTIGChecks(const QString &whereClause, const QVector<std::tuple<QString, QVariant> > &variables)
+{
+    QSqlDatabase db;
+    QVector<STIGCheck> ret;
+    if (CheckDatabase(db))
+    {
+        QSqlQuery q(db);
+        QString toPrep = QStringLiteral("SELECT `id`, `STIGId`, `rule`, `vulnNum`, `groupTitle`, `ruleVersion`, `severity`, `weight`, `title`, `vulnDiscussion`, `falsePositives`, `falseNegatives`, `fix`, `check`, `documentable`, `mitigations`, `severityOverrideGuidance`, `checkContentRef`, `potentialImpact`, `thirdPartyTools`, `mitigationControl`, `responsibility`, `IAControls`, `targetKey`, `isRemap` FROM STIGCheck");
+        if (!whereClause.isNull() && !whereClause.isEmpty())
+            toPrep.append(" " + whereClause);
+        q.prepare(toPrep);
+        for (const auto &variable : variables)
+        {
+            QString key;
+            QVariant val;
+            std::tie(key, val) = variable;
+            q.bindValue(key, val);
+        }
+        q.exec();
+        while (q.next())
+        {
+            STIGCheck c;
+            c.id = q.value(0).toInt();
+            c.stigId = q.value(1).toInt();
+            c.rule = q.value(2).toString();
+            c.vulnNum = q.value(3).toString();
+            c.groupTitle = q.value(4).toString();
+            c.ruleVersion = q.value(5).toString();
+            c.severity = static_cast<Severity>(q.value(6).toInt());
+            c.weight = q.value(7).toDouble();
+            c.title = q.value(8).toString();
+            c.vulnDiscussion = q.value(9).toString();
+            c.falsePositives = q.value(10).toString();
+            c.falseNegatives = q.value(11).toString();
+            c.fix = q.value(12).toString();
+            c.check = q.value(13).toString();
+            c.documentable = q.value(14).toBool();
+            c.mitigations = q.value(15).toString();
+            c.severityOverrideGuidance = q.value(16).toString();
+            c.checkContentRef = q.value(17).toString();
+            c.potentialImpact = q.value(18).toString();
+            c.thirdPartyTools = q.value(19).toString();
+            c.mitigationControl = q.value(20).toString();
+            c.responsibility = q.value(21).toString();
+            c.iaControls = q.value(22).toString();
+            c.targetKey = q.value(23).toString();
+            c.isRemap = q.value(24).toBool();
+            Q_FOREACH (CCI cci, GetCCIs(c.id))
+            {
+                c.cciIds.append(cci.id);
+            }
+            Q_FOREACH (QString legacyId, GetLegacyIds(c.id))
+            {
+                c.legacyIds.append(legacyId);
+            }
+            ret.append(c);
+        }
+    }
+    return ret;
+}
+
+/**
+ * @brief DbManager::GetSTIGs
+ * @param asset
+ * @return The @a STIGs in the database associated with the provided
+ * @a Asset.
+ */
+QVector<STIG> DbManager::GetSTIGs(const Asset &asset)
+{
+    return GetSTIGs(QStringLiteral("WHERE STIG.id IN (SELECT STIGId FROM AssetSTIG WHERE AssetId = :AssetId)"), {std::make_tuple<QString, QVariant>(QStringLiteral(":AssetId"), asset.id)});
+}
+
+/**
+ * @brief DbManager::GetSTIGs
+ * @param whereClause
+ * @param variables
+ * @return A QVector of @a STIGs that are in the database. SQL
+ * commands are dynamically built from an optional supplied
+ * @a whereClause. SQL parameters are bound by supplying them in a
+ * list of tuples in the @a variables parameter.
+ *
+ * @example GetSTIGs
+ * @title default
+ *
+ * The default GetSTIGs() with no parameters returns all @a STIGs in
+ * the database.
+ *
+ * @code
+ * DbManager db;
+ * QVector<STIG> stigs = db.GetSTIGs();
+ * @endcode
+ *
+ * @example GetSTIGsWhere
+ * @title where clause
+ *
+ * A WHERE clause with parameterized SQL can be added to the query.
+ *
+ * @code
+ * DbManager db;
+ * int id = 4; //STIG ID 4 in the database
+ * QString sampleTitle = "Application Security and Development Security Technical Implementation Guide";
+ *
+ * //get STIG by ID
+ * STIG stig = GetAssets("WHERE id = :id",
+ *                            {std::make_tuple<QString, QVariant>(":id", id)}
+ *                      ).first();
+ *
+ * //get STIG by STIG title
+ * stig = GetSTIGs("WHERE title = :title",
+ *                      {std::make_tuple<QString, QVariant>(":title", sampleTitle)}
+ *                ).first();
+ * @endcode
+ */
+QVector<STIG> DbManager::GetSTIGs(const QString &whereClause, const QVector<std::tuple<QString, QVariant>> &variables)
+{
+    QSqlDatabase db;
+    QVector<STIG> ret;
+    if (CheckDatabase(db))
+    {
+        QSqlQuery q(db);
+        QString toPrep = QStringLiteral("SELECT id, title, description, release, version, benchmarkId, fileName FROM STIG");
+        if (!whereClause.isNull() && !whereClause.isEmpty())
+            toPrep.append(" " + whereClause);
+        toPrep.append(QStringLiteral(" ORDER BY LOWER(title), title"));
+        q.prepare(toPrep);
+        for (const auto &variable : variables)
+        {
+            QString key;
+            QVariant val;
+            std::tie(key, val) = variable;
+            q.bindValue(key, val);
+        }
+        q.exec();
+        while (q.next())
+        {
+            STIG s;
+            s.id = q.value(0).toInt();
+            s.title = q.value(1).toString();
+            s.description = q.value(2).toString();
+            s.release = q.value(3).toString();
+            s.version = q.value(4).toInt();
+            s.benchmarkId = q.value(5).toString();
+            s.fileName = q.value(6).toString();
+            ret.append(s);
+        }
+    }
+    return ret;
+}
+
+/**
+ * @brief DbManager::GetSupplements
+ * @param stig
+ * @return The list of @a Supplements associated with the provided @a STIG.
+ */
+QVector<Supplement> DbManager::GetSupplements(const STIG &stig)
+{
+    QSqlDatabase db;
+    QVector<Supplement> ret;
+    if (CheckDatabase(db))
+    {
+        QSqlQuery q(db);
+        QString toPrep = QStringLiteral("SELECT id, path, contents FROM Supplement WHERE STIGId = :STIGId");
+        q.prepare(toPrep);
+        q.bindValue(QStringLiteral(":STIGId"), stig.id);
+        q.exec();
+        while (q.next())
+        {
+            Supplement s;
+            s.id = q.value(0).toInt();
+            s.STIGId = stig.id;
+            s.path = q.value(1).toString();
+            s.contents = q.value(2).toByteArray();
+            ret.append(s);
+        }
+    }
+    return ret;
+}
+
+/**
+ * @brief DbManager::GetControl
+ * @param id
+ * @return The @a Control in the database associated with the
+ * provided ID. If the @a Control does not exist in the database, the
+ * default Control with an ID of -1 is returned.
+ */
+Control DbManager::GetControl(int id)
+{
+    QVector<Control> tmpControl = GetControls(QStringLiteral("WHERE Control.id = :id"), {std::make_tuple<QString, QVariant>(QStringLiteral(":id"), id)});
+    if (tmpControl.count() > 0)
+        return tmpControl.first();
+    Control ret;
+    Warning(QStringLiteral("Control Not Found"), "The Control ID " + QString::number(id) + " was not found in the database.");
+    return ret;
+}
+
+/**
+ * @brief DbManager::GetControl
+ * @param control
+ * @return The @a Control in the database associated with the
+ * provided control string. If the @a Control does not exist in the
+ * database, the default Control with an ID of -1 is returned.
+ *
+ * @example GetControl
+ * @title Control Name Parsing
+ *
+ * @code
+ * DbManager db;
+ * Control control = db.GetControl("AC-1 (4)");
+ * @endcode
+ */
+Control DbManager::GetControl(const QString &control)
+{
+    //see if there are spaces
+    QString tmpControl = control.trimmed();
+    int tmpIndex = tmpControl.indexOf(' ');
+    if (tmpIndex > 0)
+    {
+        //see if there's a second space
+        tmpIndex = tmpControl.indexOf(' ', tmpIndex+1);
+        if (tmpIndex > 0)
+        {
+            tmpControl = tmpControl.left(tmpIndex+1).trimmed();
+        }
+    }
+    QString family(tmpControl.left(2));
+    tmpControl = tmpControl.right(tmpControl.length()-3);
+    int enhancementInt = -1;
+    if (tmpControl.contains('('))
+    {
+        tmpIndex = tmpControl.indexOf('(');
+        QString enhancement = tmpControl.right(tmpControl.length() - tmpIndex - 1);
+        enhancement = enhancement.left(enhancement.length() - 1);
+        tmpControl = tmpControl.left(tmpControl.indexOf('('));
+        enhancementInt = enhancement.toInt(); //will return 0 if enhancement doesn't exist
+    }
+    int controlNumber = tmpControl.trimmed().toInt();
+    int familyId = GetFamily(family).id;
+
+    QString whereClause = QStringLiteral("WHERE Control.number = :number AND Control.FamilyId = :FamilyId");
+    QVector<std::tuple<QString, QVariant>> variables = {
+        std::make_tuple<QString, QVariant>(QStringLiteral(":number"), controlNumber),
+        std::make_tuple<QString, QVariant>(QStringLiteral(":FamilyId"), familyId)
+    };
+
+    if (enhancementInt > 0)
+    {
+        whereClause = whereClause + QStringLiteral(" AND Control.enhancement = :enhancement");
+        variables.append(std::make_tuple<QString, QVariant>(QStringLiteral(":enhancement"), enhancementInt));
+    }
+
+    QVector<Control> tmpControls = GetControls(whereClause, variables);
+    if (tmpControls.count() > 0)
+        return tmpControls.first();
+
+    Control ret;
+    Warning(QStringLiteral("Unable to Find Control"), "The Control '" + control + "' could not be found in the database.");
+    return ret;
+}
+
+/**
+ * @brief DbManager::GetControls
+ * @param whereClause
+ * @param variables
+ * @return A QVector of @a Controls that are in the database. SQL
+ * commands are dynamically built from an optional supplied
+ * @a whereClause. SQL parameters are bound by supplying them in a
+ * list of tuples in the @a variables parameter.
+ *
+ * Since a @a Control cannot exist without a @a Family, the @a Family
+ * table is automatically joined to the @a Control in the internal
+ * query.
+ *
+ * @example GetControls
+ * @title default
+ *
+ * The default GetControls() with no parameters returns all
+ * @a Controls in the database.
+ *
+ * @code
+ * DbManager db;
+ * QVector<Control> controls = db.GetControls();
+ * @endcode
+ *
+ * @example GetControlsWhere
+ * @title where clause
+ *
+ * A WHERE clause with parameterized SQL can be added to the query.
+ *
+ * @code
+ * DbManager db;
+ * int id = 4; //Control ID 4 in the database
+ *
+ * //get Control by ID
+ * Control control = GetControls("WHERE Control.id = :id",
+ *                                    {std::make_tuple<QString, QVariant>(":id", id)}
+ *                              ).first();
+ *
+ * //get Controls that relate to audit records
+ * QVector<Control> controls = GetControls("WHERE Control.description LIKE :description",
+ *                                            {std::make_tuple<QString, QVariant>(":description", "%audit record%")}
+ *                                      );
+ * @endcode
+ */
+QVector<Control> DbManager::GetControls(const QString &whereClause, const QVector<std::tuple<QString, QVariant>> &variables)
+{
+    QSqlDatabase db;
+    QVector<Control> ret;
+    if (CheckDatabase(db))
+    {
+        QSqlQuery q(db);
+        QString toPrep = QStringLiteral("SELECT Control.id, Control.FamilyId, Control.number, Control.enhancement, Control.title, Control.description FROM Control JOIN Family ON Family.id = Control.FamilyId");
+        if (!whereClause.isNull() && !whereClause.isEmpty())
+            toPrep.append(" " + whereClause);
+        toPrep.append(QStringLiteral(" ORDER BY Family.acronym, Control.number, Control.enhancement"));
+        q.prepare(toPrep);
+        for (const auto &variable : variables)
+        {
+            QString key;
+            QVariant val;
+            std::tie(key, val) = variable;
+            q.bindValue(key, val);
+        }
+        q.exec();
+        while (q.next())
+        {
+            Control c;
+            c.id = q.value(0).toInt();
+            c.familyId = q.value(1).toInt();
+            c.number = q.value(2).toInt();
+            c.enhancement = q.value(3).isNull() ? -1 : q.value(3).toInt();
+            c.title = q.value(4).toString();
+            c.description = q.value(5).toString();
+            ret.append(c);
+        }
+    }
+    return ret;
+}
+
+/**
+ * @brief DbManager::GetDBPath
+ * @return The path to the database file
+ */
+QString DbManager::GetDBPath()
+{
+    return _dbPath;
+}
+
+/**
+ * @brief DbManager::GetFamily
+ * @param id
+ * @return The @a Family associated with the provided database @a id.
+ * If the @a id is not in the database, the default @a Family with an
+ * ID of -1 is returned.
+ */
+Family DbManager::GetFamily(int id)
+{
+    QVector<Family> tmpFamily = GetFamilies(QStringLiteral("WHERE Family.id = :id"), {std::make_tuple<QString, QVariant>(QStringLiteral(":id"), id)});
+    if (tmpFamily.count() > 0)
+        return tmpFamily.first();
+    Family ret;
+    Warning(QStringLiteral("Family Not Found"), "The Family associated with ID " + QString::number(id) + " could not be found.");
+    return ret;
+}
+
+/**
+ * @brief DbManager::GetLegacyIds
+ * @param STIGCheckId
+ * @return The list of Legacy IDs associated with this STIGCheck
+ */
+QVector<QString> DbManager::GetLegacyIds(int STIGCheckId)
+{
+    QVector<QString> ret;
+    QSqlDatabase db;
+    if (CheckDatabase(db))
+    {
+        QSqlQuery q(db);
+        q.prepare(QStringLiteral("SELECT LegacyId FROM STIGCheckLegacyId WHERE STIGCheckCCI.STIGCheckId = :STIGCheckId"));
+        q.bindValue(QStringLiteral(":STIGCheckId"), STIGCheckId);
+        q.exec();
+        while (q.next())
+        {
+            ret.append(q.value(0).toString());
+        }
+    }
+    return ret;
+}
+
+/**
+ * @brief DbManager::GetLogLevel
+ * @return the log level of the database
+ *
+ * This function is used for caching and multithreading optimization.
+ */
+int DbManager::GetLogLevel()
+{
+    if (_logLevel < 0)
+        _logLevel = GetVariable(QStringLiteral("loglevel")).toInt();
+    return _logLevel;
+}
+
+QVector<CCI> DbManager::GetRemapCCIs()
+{
+    CCI cci366 = GetCCIByCCI(366);
+
+    if (GetVariable("remapCM6") == QStringLiteral("n"))
+    {
+        return {cci366};
+    }
+
+    QString isImportStr = IsEmassImport() ? QStringLiteral(" isImport > 0 AND") : QString();
+
+    QVector<CCI> toRet = GetCCIs("WHERE" + isImportStr + " ControlId = (SELECT id FROM Control WHERE FamilyId = (SELECT id FROM Family WHERE Acronym = 'CM') AND number = 6 AND enhancement IS NULL)");
+
+    if (toRet.count() > 0)
+        return toRet;
+
+    return {cci366};
+}
+
+/**
+ * @brief DbManager::GetFamily
+ * @param acronym
+ * @return The @a Family associated with the provided @a acronym. If
+ * the @a acronym is not in the database, the default @a Family with
+ * an ID of -1 is returned.
+ */
+Family DbManager::GetFamily(const QString &acronym)
+{
+    QVector<Family> tmpFamily = GetFamilies(QStringLiteral("WHERE Family.acronym = :acronym"), {std::make_tuple<QString, QVariant>(QStringLiteral(":acronym"), acronym)});
+    if (tmpFamily.count() > 0)
+        return tmpFamily.first();
+    Family ret;
+    Warning(QStringLiteral("Family Not Found"), "The Family associated with " + acronym + " could not be found.");
+    return ret;
+}
+
+/**
+ * @brief DbManager::GetFamilies
+ * @param whereClause
+ * @param variables
+ * @return A QVector of @a Families that are in the database. SQL
+ * commands are dynamically built from an optional supplied
+ * @a whereClause. SQL parameters are bound by supplying them in a
+ * list of tuples in the @a variables parameter.
+ *
+ * @example GetFamilies
+ * @title default
+ *
+ * The default GetFamilies() with no parameters returns all
+ * @a Families in the database.
+ *
+ * @code
+ * DbManager db;
+ * QVector<Family> families = db.GetFamilies();
+ * @endcode
+ *
+ * @example GetFamiliesWhere
+ * @title where clause
+ *
+ * A WHERE clause with parameterized SQL can be added to the query.
+ *
+ * @code
+ * DbManager db;
+ * int id = 4; //Family ID 4 in the database
+ * QString sampleAcronym = "AC";
+ *
+ * //get Family by ID
+ * Family family = GetFamilies("WHERE Family.id = :id",
+ *                                  {std::make_tuple<QString, QVariant>(":id", id)}
+ *                            ).first();
+ *
+ * //get Family by Acronym
+ * family = GetFamilies("WHERE Family.acronym = :acronym",
+ *                           {std::make_tuple<QString, QVariant>(":acronym", "AC")}
+ *                     ).first();
+ * @endcode
+ */
+QVector<Family> DbManager::GetFamilies(const QString &whereClause, const QVector<std::tuple<QString, QVariant>> &variables)
+{
+    QSqlDatabase db;
+    QVector<Family> ret;
+    if (CheckDatabase(db))
+    {
+        QSqlQuery q(db);
+        QString toPrep = QStringLiteral("SELECT Family.id, Family.acronym, Family.description FROM Family");
+        if (!whereClause.isNull() && !whereClause.isEmpty())
+            toPrep.append(" " + whereClause);
+        toPrep.append(QStringLiteral(" ORDER BY Family.acronym"));
+        q.prepare(toPrep);
+        for (const auto &variable : variables)
+        {
+            QString key;
+            QVariant val;
+            std::tie(key, val) = variable;
+            q.bindValue(key, val);
+        }
+        q.exec();
+        while (q.next())
+        {
+            Family f;
+            f.id = q.value(0).toInt();
+            f.acronym = q.value(1).toString();
+            f.description = q.value(2).toString();
+            ret.append(f);
+        }
+    }
+    return ret;
+}
+
+/**
+ * @brief DbManager::GetSTIG
+ * @param id
+ * @return The @a STIG associated with the provided database @a id.
+ * If the @a STIG does not exist in the database, the default @a STIG
+ * with an id of -1 is returned.
+ */
+STIG DbManager::GetSTIG(int id)
+{
+    QVector<STIG> tmpStigs = GetSTIGs(QStringLiteral("WHERE id = :id"), {std::make_tuple<QString, QVariant>(QStringLiteral(":id"), id)});
+    if (tmpStigs.count() > 0)
+        return tmpStigs.first();
+    STIG ret;
+    Warning(QStringLiteral("Unable to Find STIG"), "The STIG of ID " + QString::number(id) + " was not found in the database.");
+    return ret;
+}
+
+/**
+ * @brief DbManager::GetSTIG
+ * @param id
+ * @return The @a STIG associated with the provided @a STIG metadata.
+ * If the @a STIG does not exist in the database, the default @a STIG
+ * with an id of -1 is returned.
+ *
+ * A @a STIG has an implied unique constraint formed with the
+ * @a title, @a version, and @a release metadata.
+ */
+STIG DbManager::GetSTIG(const QString &title, int version, const QString &release)
+{
+    QVector<STIG> tmpStigs = GetSTIGs(QStringLiteral("WHERE title = :title AND release = :release AND version = :version"), {
+                                        std::make_tuple<QString, QVariant>(QStringLiteral(":title"), title),
+                                        std::make_tuple<QString, QVariant>(QStringLiteral(":release"), release),
+                                        std::make_tuple<QString, QVariant>(QStringLiteral(":version"), version)
+                                    });
+    if (tmpStigs.count() > 0)
+        return tmpStigs.first();
+    STIG ret;
+    Warning(QStringLiteral("Unable to Find STIG"), "The following STIG has not been added to the master database (This is normal if you are attempting to import a new STIG that does not currently exist in the DB, and the new STIG will likely be inserted if there are no other errors.):\nTitle: " + title + "\nVersion: " + QString::number(version) + "\n" + release, true);
+    return ret;
+}
+
+/**
+ * @brief DbManager::GetSTIG
+ * @param stig
+ * @return The provided @a STIG is checked to make sure that it is
+ * part of the database. If the provided @a stig.id is not in the
+ * database, the metadata elements are checked. If the @a STIG is
+ * still not found, the default @a STIG with an id of -1 is returned.
+ */
+STIG DbManager::GetSTIG(const STIG &stig)
+{
+    //find STIG by ID
+    if (stig.id > 0)
+    {
+        STIG tmpSTIG = GetSTIG(stig.id);
+        if (tmpSTIG.id > 0)
+            return tmpSTIG;
+    }
+    //if ID is not provided or isn't in DB, find by STIG parameters
+    return GetSTIG(stig.title, stig.version, stig.release);
+}
+
+/**
+ * @brief DbManager::GetVariable
+ * @param name
+ * @return The value associated with the requested variable.
+ *
+ * The internal variables table stores program-related metadata, such
+ * as the version of the database. This version number is checked
+ * each time the database object is created to make sure that it is
+ * valid.
+ */
+QString DbManager::GetVariable(const QString &name)
+{
+    QSqlDatabase db;
+    QString ret = QString();
+    if (CheckDatabase(db))
+    {
+        QSqlQuery q(db);
+        q.prepare(QStringLiteral("SELECT value FROM variables WHERE name = :name"));
+        q.bindValue(QStringLiteral(":name"), name);
+        q.exec();
+        if (q.next())
+        {
+            ret = q.value(0).toString();
+        }
+    }
+    return ret;
+}
+
+/**
+ * @brief DbManager::IsEmassImport
+ * @return \c True when an eMASS spreadsheet has been imported.
+ * Otherwise, \c false.
+ */
+bool DbManager::IsEmassImport()
+{
+    QSqlDatabase db;
+    if (CheckDatabase(db))
+    {
+        QSqlQuery q(db);
+        q.prepare(QStringLiteral("SELECT COUNT(*) FROM CCI WHERE isImport > 0"));
+        q.exec();
+        if (q.next() && q.value(0).toInt() > 0)
+        {
+            return true;
+        }
+    }
+    return false;
+}
+
+/**
+ * @brief DbManager::LoadDB
+ * @param path
+ * @return @c True when the database is restored from @a path,
+ * otherwise @c false.
+ */
+bool DbManager::LoadDB(const QString &path)
+{
+    QFile source(path);
+    QFile dest(_dbPath);
+    if (source.open(QFile::ReadOnly) && dest.open(QFile::WriteOnly))
+    {
+        dest.write(qUncompress(source.readAll()));
+        source.close();
+        dest.close();
+        return true;
+    }
+
+    Warning(QStringLiteral("Unable to Open File"), "The file " + path + " could not be opened for writing.");
+    return false;
+}
+
+/**
+ * @brief DbManager::Log
+ * @param severity
+ * @param location
+ * @param query
+ * @return true if the log record is written to the database; otherwise, false.
+ */
+bool DbManager::Log(int severity, const QString &location, const QSqlQuery &query)
+{
+    if (GetLogLevel() > 1)
+    {
+        return Log(severity, location, GetLastExecutedQuery(query));
+    }
+    return false;
+}
+
+/**
+ * @brief DbManager::Log
+ * @param severity
+ * @param location
+ * @param message
+ * @param level
+ * @return true if the log record is written to the database; otherwise, false.
+ *
+ * Log events to the logging table.
+ */
+bool DbManager::Log(int severity, const QString &location, const QString &message)
+{
+    bool ret = false;
+    QSqlDatabase db;
+    if (CheckDatabase(db))
+    {
+        QSqlQuery q(db);
+        q.prepare(QStringLiteral("INSERT INTO Log (`when`, `severity`, `location`, `message`, `user`) VALUES(:datetime, :severity, :location, :message, :user)"));
+        //get ISO 8601 datestamp with timezone
+        q.bindValue(QStringLiteral(":datetime"), QDateTime::currentDateTime().toOffsetFromUtc(QDateTime::currentDateTime().offsetFromUtc()).toString(Qt::ISODate));
+        q.bindValue(QStringLiteral(":severity"), severity);
+        q.bindValue(QStringLiteral(":location"), location);
+        q.bindValue(QStringLiteral(":message"), message);
+        //logging of username required by STIG rule SV-84059r1_rule
+        q.bindValue(QStringLiteral(":user"), QDir::home().dirName());
+        ret = q.exec();
+        //logging is not logged
+    }
+    return ret;
+}
+
+/**
+ * @brief DbManager::SaveDB
+ * @param path
+ * @return @c True when the database is saved to @a path. Otherwise,
+ * @c false.
+ */
+bool DbManager::SaveDB(const QString &path)
+{
+    QFile source(_dbPath);
+    QFile dest(path);
+
+    if (source.open(QFile::ReadOnly) && dest.open(QFile::WriteOnly))
+    {
+        dest.write(qCompress(source.readAll(), 9));
+        source.close();
+        dest.close();
+        return true;
+    }
+
+    Warning(QStringLiteral("Unable to Open File"), "The file " + path + " could not be opened for writing.");
+    return false;
+}
+
+/**
+ * @brief DbManager::HashDB
+ * @return The SHA3_256 hash of the database file
+ */
+QByteArray DbManager::HashDB()
+{
+    QFile source(_dbPath);
+    QByteArray ret;
+    if (source.open(QFile::ReadOnly))
+    {
+        ret = QCryptographicHash::hash(qCompress(source.readAll(), 9), QCryptographicHash::Sha3_256);
+        source.close();
+    }
+    return ret;
+}
+
+/**
+ * @brief DbManager::UpdateAsset
+ * @param asset
+ * @return \c True when the Asset is updated with the provided
+ * metadata. Otherwise, \c false.
+ */
+bool DbManager::UpdateAsset(const Asset &asset)
+{
+    Asset tmpAsset = GetAsset(asset);
+    bool ret = false;
+    if (tmpAsset.id > 0)
+    {
+        QSqlDatabase db;
+        ret = true;
+        if (CheckDatabase(db))
+        {
+            QSqlQuery q(db);
+            //NOTE: The new values use the provided "cci" while the WHERE clause uses the Database-identified "tmpCCI".
+            q.prepare(QStringLiteral("UPDATE Asset SET assetType = :assetType, hostName = :hostName, hostIP = :hostIP, hostMAC = :hostMAC, hostFQDN = :hostFQDN, techArea = :techArea, targetKey = :targetKey, webOrDatabase = :webOrDatabase, webDBSite = :webDBSite, webDBInstance = :webDBInstance WHERE id = :id"));
+            q.bindValue(QStringLiteral(":assetType"), asset.assetType.isEmpty() ? nullptr : asset.assetType);
+            q.bindValue(QStringLiteral(":hostName"), asset.hostName);
+            q.bindValue(QStringLiteral(":hostIP"), asset.hostIP.isEmpty() ? nullptr : asset.hostIP);
+            q.bindValue(QStringLiteral(":hostMAC"), asset.hostMAC.isEmpty() ? nullptr : asset.hostMAC);
+            q.bindValue(QStringLiteral(":hostFQDN"), asset.hostFQDN.isEmpty() ? nullptr : asset.hostFQDN);
+            q.bindValue(QStringLiteral(":techArea"), asset.techArea.isEmpty() ? nullptr : asset.techArea);
+            q.bindValue(QStringLiteral(":targetKey"), asset.targetKey.isEmpty() ? nullptr : asset.targetKey);
+            q.bindValue(QStringLiteral(":webOrDatabase"), asset.webOrDB);
+            q.bindValue(QStringLiteral(":webDBSite"), asset.webDbSite.isEmpty() ? nullptr : asset.webDbSite);
+            q.bindValue(QStringLiteral(":webDBInstance"), asset.webDbInstance.isEmpty() ? nullptr : asset.webDbInstance);
+            q.bindValue(QStringLiteral(":id"), tmpAsset.id);
+            ret = q.exec();
+            Log(6, QStringLiteral("UpdateAsset"), q);
+        }
+    }
+    return ret;
+}
+
+/**
+ * @brief DbManager::UpdateCCI
+ * @param cci
+ * @return \c True when the CCI is updated with the provided
+ * metadata. Otherwise, \c false.
+ */
+bool DbManager::UpdateCCI(const CCI &cci)
+{
+    CCI tmpCCI = GetCCI(cci);
+    bool ret = false;
+    if (tmpCCI.id > 0)
+    {
+        QSqlDatabase db;
+        ret = true;
+        if (CheckDatabase(db))
+        {
+            QSqlQuery q(db);
+            //NOTE: The new values use the provided "cci" while the WHERE clause uses the Database-identified "tmpCCI".
+            q.prepare(QStringLiteral("UPDATE CCI SET ControlId = :ControlId, cci = :cci, definition = :definition, isImport = :isImport, importCompliance = :importCompliance, importDateTested = :importDateTested, importTestedBy = :importTestedBy, importTestResults = :importTestResults, importCompliance2 = :importCompliance2, importDateTested2 = :importDateTested2, importTestedBy2 = :importTestedBy2, importTestResults2 = :importTestResults2, importControlImplementationStatus = :importControlImplementationStatus, importSecurityControlDesignation = :importSecurityControlDesignation, importInherited = :importInherited, importApNum = :importApNum, importImplementationGuidance = :importImplementationGuidance, importAssessmentProcedures = :importAssessmentProcedures, importNarrative = :importNarrative WHERE id = :id"));
+            q.bindValue(QStringLiteral(":ControlId"), cci.controlId);
+            q.bindValue(QStringLiteral(":cci"), cci.cci);
+            q.bindValue(QStringLiteral(":definition"), cci.definition);
+            q.bindValue(QStringLiteral(":isImport"), cci.isImport);
+            q.bindValue(QStringLiteral(":importCompliance"), cci.isImport ? cci.importCompliance : nullptr);
+            q.bindValue(QStringLiteral(":importDateTested"), cci.isImport ? cci.importDateTested : nullptr);
+            q.bindValue(QStringLiteral(":importTestedBy"), cci.isImport ? cci.importTestedBy : nullptr);
+            q.bindValue(QStringLiteral(":importTestResults"), cci.isImport ? cci.importTestResults : nullptr);
+            q.bindValue(QStringLiteral(":importCompliance2"), cci.isImport ? cci.importCompliance2 : nullptr);
+            q.bindValue(QStringLiteral(":importDateTested2"), cci.isImport ? cci.importDateTested2 : nullptr);
+            q.bindValue(QStringLiteral(":importTestedBy2"), cci.isImport ? cci.importTestedBy2 : nullptr);
+            q.bindValue(QStringLiteral(":importTestResults2"), cci.isImport ? cci.importTestResults2 : nullptr);
+            q.bindValue(QStringLiteral(":importControlImplementationStatus"), cci.isImport ? cci.importControlImplementationStatus : nullptr);
+            q.bindValue(QStringLiteral(":importSecurityControlDesignation"), cci.isImport ? cci.importSecurityControlDesignation : nullptr);
+            q.bindValue(QStringLiteral(":importInherited"), cci.isImport ? cci.importInherited : nullptr);
+            q.bindValue(QStringLiteral(":importApNum"), cci.isImport ? cci.importApNum : nullptr);
+            q.bindValue(QStringLiteral(":importImplementationGuidance"), cci.isImport ? cci.importImplementationGuidance : nullptr);
+            q.bindValue(QStringLiteral(":importAssessmentProcedures"), cci.isImport ? cci.importAssessmentProcedures : nullptr);
+            q.bindValue(QStringLiteral(":importNarrative"), cci.isImport ? cci.importNarrative : nullptr);
+            q.bindValue(QStringLiteral(":id"), tmpCCI.id);
+            ret = q.exec();
+            Log(6, QStringLiteral("UpdateCCI"), q);
+        }
+    }
+    return ret;
+}
+
+/**
+ * @brief DbManager::UpdateCKLCheck
+ * @param check
+ * @return @c True when the database is updated with the supplied
+ * @a CKLCheck information. Otherwise, @c false.
+ */
+bool DbManager::UpdateCKLCheck(const CKLCheck &check)
+{
+    CKLCheck tmpCheck = GetCKLCheck(check);
+    bool ret = false;
+    if (tmpCheck.id > 0)
+    {
+        QSqlDatabase db;
+        ret = true;
+        if (CheckDatabase(db))
+        {
+            QSqlQuery q(db);
+            //NOTE: The new values use the provided "check" while the WHERE clause uses the Database-identified "tmpCheck".
+            q.prepare(QStringLiteral("UPDATE CKLCheck SET status = :status, findingDetails = :findingDetails, comments = :comments, severityOverride = :severityOverride, severityJustification = :severityJustification WHERE id = :id"));
+            q.bindValue(QStringLiteral(":status"), check.status);
+            q.bindValue(QStringLiteral(":findingDetails"), check.findingDetails);
+            q.bindValue(QStringLiteral(":comments"), check.comments);
+            q.bindValue(QStringLiteral(":severityOverride"), check.severityOverride);
+            q.bindValue(QStringLiteral(":severityJustification"), check.severityJustification);
+            q.bindValue(QStringLiteral(":id"), tmpCheck.id);
+            ret = q.exec();
+            Log(6, QStringLiteral("UpdateCKLCheck"), q);
+        }
+    }
+    return ret;
+}
+
+/**
+ * @brief DbManager::UpdateSTIG
+ * @param stig
+ * @return @c True when the STIG is updated with the provided @a STIG.
+ * Otherwise, @c false.
+ */
+bool DbManager::UpdateSTIG(const STIG &stig)
+{
+    STIG tmpSTIG = GetSTIG(stig);
+    bool ret = false;
+
+    if (tmpSTIG.id > 0)
+    {
+        QSqlDatabase db;
+        ret = true;
+        if (CheckDatabase(db))
+        {
+            QSqlQuery q(db);
+            q.prepare(QStringLiteral("UPDATE STIG SET title = :title, description = :description, release = :release, version = :version, benchmarkId = :benchmarkId, fileName = :fileName WHERE id = :id"));
+            q.bindValue(QStringLiteral(":title"), stig.title);
+            q.bindValue(QStringLiteral(":description"), stig.description);
+            q.bindValue(QStringLiteral(":release"), stig.release);
+            q.bindValue(QStringLiteral(":version"), stig.version);
+            q.bindValue(QStringLiteral(":benchmarkId"), stig.benchmarkId);
+            q.bindValue(QStringLiteral(":fileName"), stig.fileName);
+            q.bindValue(QStringLiteral(":id"), stig.id);
+            ret = q.exec();
+            Log(6, QStringLiteral("UpdateSTIG"), q);
+        }
+    }
+
+    return ret;
+}
+
+/**
+ * @brief DbManager::UpdateSTIGCheck
+ * @param check
+ * @return @c True when the database is updated with the supplied
+ * @a STIGCheck information. Otherwise, @c false.
+ */
+bool DbManager::UpdateSTIGCheck(const STIGCheck &check)
+{
+    STIGCheck tmpCheck = GetSTIGCheck(check);
+    bool ret = false;
+    if (tmpCheck.id > 0)
+    {
+        QSqlDatabase db;
+        ret = true;
+        if (CheckDatabase(db))
+        {
+            QSqlQuery q(db);
+            //NOTE: The new values use the provided "check" while the WHERE clause uses the Database-identified "tmpCheck".
+            q.prepare(QStringLiteral("UPDATE STIGCheck SET `STIGId` = :STIGId, `rule` = :rule, `vulnNum` = :vulnNum, `groupTitle` = :groupTitle, `ruleVersion` = :ruleVersion, `severity` = :severity, `weight` = :weight, `title` = :title, `vulnDiscussion` = :vulnDiscussion, `falsePositives` = :falsePositives, `falseNegatives` = :falseNegatives, `fix` = :fix, `check` = :check, `documentable` = :documentable, `mitigations` = :mitigations, `severityOverrideGuidance` = :severityOverrideGuidance, `checkContentRef` = :checkContentRef, `potentialImpact` = :potentialImpact, `thirdPartyTools` = :thirdPartyTools, `mitigationControl` = :mitigationControl, `responsibility` = :responsibility, `IAControls` = :IAControls, `targetKey` = :targetKey, `isRemap` = :isRemap WHERE `id` = :id"));
+            q.bindValue(QStringLiteral(":STIGId"), check.stigId);
+            q.bindValue(QStringLiteral(":rule"), check.rule);
+            q.bindValue(QStringLiteral(":vulnNum"), check.vulnNum);
+            q.bindValue(QStringLiteral(":groupTitle"), check.groupTitle);
+            q.bindValue(QStringLiteral(":ruleVersion"), check.ruleVersion);
+            q.bindValue(QStringLiteral(":severity"), check.severity);
+            q.bindValue(QStringLiteral(":weight"), check.weight);
+            q.bindValue(QStringLiteral(":title"), check.title);
+            q.bindValue(QStringLiteral(":vulnDiscussion"), check.vulnDiscussion);
+            q.bindValue(QStringLiteral(":falsePositives"), check.falsePositives);
+            q.bindValue(QStringLiteral(":falseNegatives"), check.falseNegatives);
+            q.bindValue(QStringLiteral(":fix"), check.fix);
+            q.bindValue(QStringLiteral(":check"), check.check);
+            q.bindValue(QStringLiteral(":documentable"), check.documentable);
+            q.bindValue(QStringLiteral(":mitigations"), check.mitigations);
+            q.bindValue(QStringLiteral(":severityOverrideGuidance"), check.severityOverrideGuidance);
+            q.bindValue(QStringLiteral(":checkContentRef"), check.checkContentRef);
+            q.bindValue(QStringLiteral(":potentialImpact"), check.potentialImpact);
+            q.bindValue(QStringLiteral(":thirdPartyTools"), check.thirdPartyTools);
+            q.bindValue(QStringLiteral(":mitigationControl"), check.mitigationControl);
+            q.bindValue(QStringLiteral(":responsibility"), check.responsibility);
+            q.bindValue(QStringLiteral(":IAControls"), check.iaControls);
+            q.bindValue(QStringLiteral(":targetKey"), check.targetKey);
+            q.bindValue(QStringLiteral(":isRemap"), check.isRemap);
+            q.bindValue(QStringLiteral(":id"), check.id);
+            ret = q.exec();
+            Log(6, QStringLiteral("UpdateSTIGCheck-STIGCheck"), q);
+            q.prepare(QStringLiteral("DELETE FROM STIGCheckCCI WHERE STIGCheckId = :STIGCheckId"));
+            q.bindValue(QStringLiteral(":STIGCheckId"), tmpCheck.id);
+            ret = q.exec() && ret;
+            Log(6, QStringLiteral("UpdateSTIGCheck-STIGCheckCCI1"), q);
+            Q_FOREACH (int cciId, check.cciIds)
+            {
+                q.prepare(QStringLiteral("INSERT INTO STIGCheckCCI (`STIGCheckId`, `CCIId`) VALUES(:STIGCheckId, :CCIId)"));
+                q.bindValue(QStringLiteral(":STIGCheckId"), tmpCheck.id);
+                q.bindValue(QStringLiteral(":CCIId"), cciId);
+                ret = q.exec() && ret;
+                Log(6, QStringLiteral("UpdateSTIGCheck-STIGCheckCCI2"), q);
+            }
+            q.prepare(QStringLiteral("DELETE FROM STIGCheckLegacyId WHERE STIGCheckId = :STIGCheckId"));
+            q.bindValue(QStringLiteral(":STIGCheckId"), tmpCheck.id);
+            ret = q.exec() && ret;
+            Log(6, QStringLiteral("UpdateSTIGCheck-STIGCheckLegacyId1"), q);
+            Q_FOREACH (QString legacyId, check.legacyIds)
+            {
+                q.prepare(QStringLiteral("INSERT INTO STIGCheckLegacyId (`STIGCheckId`, `LegacyId`) VALUES(:STIGCheckId, :LegacyId)"));
+                q.bindValue(QStringLiteral(":STIGCheckId"), tmpCheck.id);
+                q.bindValue(QStringLiteral(":LegacyId"), legacyId);
+                ret = q.exec() && ret;
+                Log(6, QStringLiteral("UpdateSTIGCheck-STIGCheckLegacyId2"), q);
+            }
+        }
+    }
+    return ret;
+}
+
+/**
+ * @brief DbManager::UpdateVariable
+ * @param name
+ * @param value
+ * @return @c True when the variable is updated in the database.
+ * Otherwise, @c false.
+ */
+bool DbManager::UpdateVariable(const QString &name, const QString &value)
+{
+    QSqlDatabase db;
+    bool ret = false;
+    if (CheckDatabase(db))
+    {
+        QSqlQuery q(db);
+        q.prepare(QStringLiteral("UPDATE variables SET value = :value WHERE name = :name"));
+        q.bindValue(QStringLiteral(":value"), value);
+        q.bindValue(QStringLiteral(":name"), name);
+        ret = q.exec();
+        Log(6, QStringLiteral("UpdateVariable"), q);
+    }
+    return ret;
+}
+
+/**
+ * @brief DbManager::CheckDatabase
+ * @param db
+ * @return @c True when the database connection is ready to use.
+ * Otherwise, @c false.
+ *
+ * Each thread in the application gets it own database connection.
+ * Calling CheckDatabase on the QSqlDatabase will bind it to the
+ * thread's existing connection or create a new one for the current
+ * thread.
+ */
+bool DbManager::CheckDatabase(QSqlDatabase &db)
+{
+    db = QSqlDatabase::database(QString::number(reinterpret_cast<quint64>(QThread::currentThreadId())));
+    if (!db.isOpen())
+        db.open();
+    if (!db.isOpen())
+        return false;
+    return db.isValid();
+}
+
+/**
+ * @brief DbManager::UpdateDatabaseFromVersion
+ * @param version
+ * @return @c True when the database is up-to-date or updated.
+ * Otherwise, @c false.
+ */
+bool DbManager::UpdateDatabaseFromVersion(int version)
+{
+    QSqlDatabase db;
+    bool ret = false;
+    if (CheckDatabase(db))
+    {
+        ret = true; //assume success from here
+
+        //upgrade to version 1 of the database
+        if (version <= 0)
+        {
+            //New database; initial creation and setup
+
+            QSqlQuery q(db);
+            q.prepare(QStringLiteral("CREATE TABLE `Family` ( "
+                        "`id`	INTEGER PRIMARY KEY AUTOINCREMENT, "
+                        "`Acronym`	TEXT UNIQUE, "
+                        "`Description`	TEXT UNIQUE"
+                        ")"));
+            ret = q.exec() && ret;
+            q.prepare(QStringLiteral("CREATE TABLE `Control` ( "
+                        "`id`	INTEGER PRIMARY KEY AUTOINCREMENT, "
+                        "`FamilyId`	INTEGER NOT NULL, "
+                        "`number`	INTEGER NOT NULL, "
+                        "`enhancement`	INTEGER, "
+                        "`title`	TEXT, "
+                        "`description`  TEXT, "
+                        "FOREIGN KEY(`FamilyID`) REFERENCES `Family`(`id`) "
+                        ")"));
+            ret = q.exec() && ret;
+            q.prepare(QStringLiteral("CREATE TABLE `CCI` ( "
+                      "`id`	INTEGER PRIMARY KEY AUTOINCREMENT, "
+                      "`ControlId`	INTEGER, "
+                      "`cci`    INTEGER, "
+                      "`definition`	TEXT, "
+                      "`isImport` INTEGER NOT NULL DEFAULT 0, "
+                      "`importCompliance`	TEXT, "
+                      "`importDateTested`	TEXT, "
+                      "`importTestedBy`	TEXT, "
+                      "`importTestResults`	TEXT, "
+                      "`importCompliance2`	TEXT, "
+                      "`importDateTested2`	TEXT, "
+                      "`importTestedBy2`	TEXT, "
+                      "`importTestResults2`	TEXT, "
+                      "`importControlImplementationStatus`	TEXT, "
+                      "`importSecurityControlDesignation`	TEXT, "
+                      "`importInherited`	TEXT, "
+                      "`importApNum`	TEXT, "
+                      "`importImplementationGuidance`	TEXT, "
+                      "`importAssessmentProcedures`	TEXT, "
+                      "FOREIGN KEY(`ControlId`) REFERENCES `Control`(`id`) "
+                      ")"));
+            ret = q.exec() && ret;
+            q.prepare(QStringLiteral("CREATE TABLE `variables` ( "
+                      "`name`	TEXT, "
+                      "`value`	TEXT "
+                      ")"));
+            ret = q.exec() && ret;
+            q.prepare(QStringLiteral("CREATE TABLE `STIG` ( "
+                      "`id`	INTEGER PRIMARY KEY AUTOINCREMENT, "
+                      "`title`	TEXT, "
+                      "`description`	TEXT, "
+                      "`release`	TEXT, "
+                      "`version`	INTEGER, "
+                      "`benchmarkId`	TEXT, "
+                      "`fileName`	TEXT "
+                      ")"));
+            ret = q.exec() && ret;
+            q.prepare(QStringLiteral("CREATE TABLE `STIGCheck` ( "
+                      "`id`	INTEGER PRIMARY KEY AUTOINCREMENT, "
+                      "`STIGId`	INTEGER, "
+                      "`rule`	TEXT, "
+                      "`vulnNum`    TEXT, "
+                      "`groupTitle`    TEXT, "
+                      "`ruleVersion`    TEXT, "
+                      "`severity`	INTEGER, "
+                      "`weight` REAL, "
+                      "`title`	TEXT, "
+                      "`vulnDiscussion`	TEXT, "
+                      "`falsePositives`	TEXT, "
+                      "`falseNegatives`	TEXT, "
+                      "`fix`	TEXT, "
+                      "`check`	TEXT, "
+                      "`documentable`	INTEGER, "
+                      "`mitigations`	TEXT, "
+                      "`severityOverrideGuidance`	TEXT, "
+                      "`checkContentRef`	TEXT, "
+                      "`potentialImpact`	TEXT, "
+                      "`thirdPartyTools`	TEXT, "
+                      "`mitigationControl`	TEXT, "
+                      "`responsibility`	TEXT, "
+                      "`IAControls` TEXT, "
+                      "`targetKey` TEXT, "
+                      "FOREIGN KEY(`STIGId`) REFERENCES `STIG`(`id`) "
+                      ")"));
+            ret = q.exec() && ret;
+            q.prepare(QStringLiteral("CREATE TABLE `STIGCheckCCI` ( "
+                      "`id`	INTEGER PRIMARY KEY AUTOINCREMENT, "
+                      "`STIGCheckId`	INTEGER, "
+                      "`CCIId`	INTEGER, "
+                      "FOREIGN KEY(`STIGCheckId`) REFERENCES `STIGCheck`(`id`), "
+                      "FOREIGN KEY(`CCIId`) REFERENCES `CCI`(`id`) "
+                      ")"));
+            ret = q.exec() && ret;
+            q.prepare(QStringLiteral("CREATE TABLE `Asset` ( "
+                      "`id`	INTEGER PRIMARY KEY AUTOINCREMENT, "
+                      "`assetType`	TEXT, "
+                      "`hostName`	TEXT UNIQUE COLLATE NOCASE, "
+                      "`hostIP`	TEXT, "
+                      "`hostMAC`	TEXT, "
+                      "`hostFQDN`	TEXT, "
+                      "`techArea`	TEXT, "
+                      "`targetKey`	TEXT, "
+                      "`webOrDatabase`	INTEGER, "
+                      "`webDBSite`	TEXT, "
+                      "`webDBInstance`	TEXT "
+                      ")"));
+            ret = q.exec() && ret;
+            q.prepare(QStringLiteral("CREATE TABLE `AssetSTIG` ( "
+                      "`id`	INTEGER PRIMARY KEY AUTOINCREMENT, "
+                      "`AssetId`	INTEGER, "
+                      "`STIGId`	INTEGER, "
+                      "FOREIGN KEY(`AssetId`) REFERENCES `Asset`(`id`), "
+                      "FOREIGN KEY(`STIGId`) REFERENCES `STIG`(`id`) "
+                      ")"));
+            ret = q.exec() && ret;
+            q.prepare(QStringLiteral("CREATE TABLE `CKLCheck` ( "
+                      "`id`	INTEGER PRIMARY KEY AUTOINCREMENT, "
+                      "`AssetId`	INTEGER, "
+                      "`STIGCheckId`	INTEGER, "
+                      "`status`	INTEGER, "
+                      "`findingDetails`	TEXT, "
+                      "`comments`	TEXT, "
+                      "`severityOverride`	INTEGER, "
+                      "`severityJustification`	TEXT, "
+                      "FOREIGN KEY(`STIGCheckId`) REFERENCES `STIGCheck`(`id`), "
+                      "FOREIGN KEY(`AssetId`) REFERENCES `Asset`(`id`) "
+                      ")"));
+            ret = q.exec() && ret;
+            q.prepare(QStringLiteral("CREATE TABLE `Log` ( "
+                      "`id`	INTEGER PRIMARY KEY AUTOINCREMENT, "
+                      "`when`	DATETIME, "
+                      "`severity`	INTEGER, "
+                      "`location`	TEXT, "
+                      "`message`	TEXT, "
+                      "`user`	TEXT"
+                      ")"));
+            ret = q.exec() && ret;
+            q.prepare(QStringLiteral("INSERT INTO variables (name, value) VALUES(:name, :value)"));
+            q.bindValue(QStringLiteral(":name"), "version");
+            q.bindValue(QStringLiteral(":value"), "1");
+            ret = q.exec() && ret;
+            q.bindValue(QStringLiteral(":name"), "lastdir");
+            q.bindValue(QStringLiteral(":value"), QStandardPaths::writableLocation(QStandardPaths::DocumentsLocation));
+            ret = q.exec() && ret;
+            q.bindValue(QStringLiteral(":name"), "loglevel");
+            q.bindValue(QStringLiteral(":value"), "1");
+            ret = q.exec() && ret;
+
+            //write changes from update
+            db.commit();
+        }
+
+        //upgrade to version 2 of the database
+        if (version < 2)
+        {
+            QSqlQuery q(db);
+            q.prepare(QStringLiteral("CREATE TABLE `Supplement` ( "
+                        "`id`	INTEGER PRIMARY KEY AUTOINCREMENT, "
+                        "`STIGId`	INTEGER, "
+                        "`path`	TEXT, "
+                        "`contents`	BLOB, "
+                        "FOREIGN KEY(`STIGId`) REFERENCES `STIG`(`id`)"
+                        ")"));
+            ret = q.exec() && ret;
+            q.prepare(QStringLiteral("CREATE TABLE `STIGCheckLegacyId` ( "
+                        "`id`	INTEGER PRIMARY KEY AUTOINCREMENT, "
+                        "`STIGCheckId`	INTEGER, "
+                        "`LegacyId`	TEXT, "
+                        "FOREIGN KEY(`STIGCheckId`) REFERENCES `STIGCheck`(`id`)"
+                        ")"));
+            ret = q.exec() && ret;
+            q.prepare(QStringLiteral("INSERT INTO variables (name, value) VALUES(:name, :value)"));
+            q.bindValue(QStringLiteral(":name"), QStringLiteral("indexSupplements"));
+            q.bindValue(QStringLiteral(":value"), QStringLiteral("n"));
+            ret = q.exec() && ret;
+            q.bindValue(QStringLiteral(":name"), QStringLiteral("quarterly"));
+            q.bindValue(QStringLiteral(":value"), QStringLiteral("https://dl.dod.cyber.mil/wp-content/uploads/stigs/zip/U_SRG-STIG_Library_2020_04v1.zip"));
+            ret = q.exec() && ret;
+            q.bindValue(QStringLiteral(":name"), QStringLiteral("remapCM6"));
+            q.bindValue(QStringLiteral(":value"), QStringLiteral("n"));
+            ret = q.exec() && ret;
+            q.prepare(QStringLiteral("ALTER TABLE STIGCheck ADD COLUMN isRemap INTEGER NOT NULL DEFAULT 0"));
+            ret = q.exec() && ret;
+            ret = UpdateVariable(QStringLiteral("version"), QStringLiteral("2")) && ret;
+        }
+	if (version < 3)
+	{
+            QSqlQuery q(db);
+            q.bindValue(QStringLiteral(":name"), QStringLiteral("quarterly"));
+	    q.bindValue(QStringLiteral(":value"), QStringLiteral("https://dl.dod.cyber.mil/wp-content/uploads/stigs/zip/U_SRG-STIG_Library_2020_07v2.zip"));
+            ret = q.exec() && ret;
+            q.prepare(QStringLiteral("ALTER TABLE CCI ADD COLUMN importNarrative TEXT"));
+            ret = q.exec() && ret;
+            ret = UpdateVariable(QStringLiteral("version"), QStringLiteral("3")) && ret;
+	}
+    }
+    return ret;
+}
+
+/**
+ * @brief GetLastExecutedQuery
+ * @param query
+ * @return String of the last executed query.
+ *
+ * Modified from:
+ *   https://stackoverflow.com/questions/5777409/how-to-get-last-prepared-and-executed-query-using-qsqlquery
+ */
+QString GetLastExecutedQuery(const QSqlQuery& query)
+{
+    QString sql = query.executedQuery();
+
+    QMapIterator<QString, QVariant> it(query.boundValues());
+
+    while (it.hasNext())
+    {
+        it.next();
+        const QVariant &var = it.value();
+        QSqlField field(QLatin1String(""), var.type());
+        if (var.isNull())
+        {
+            field.clear();
+        }
+        else
+        {
+            field.setValue(var);
+        }
+        QString formatV = query.driver()->formatValue(field);
+        sql.replace(it.key(), formatV);
+    }
+    return sql;
+}